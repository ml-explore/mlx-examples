# Copyright © 2024 Apple Inc.

import argparse
import time
from functools import partial
from pathlib import Path

import mlx.core as mx
import mlx.nn as nn
import mlx.optimizers as optim
import numpy as np
from mlx.nn.utils import average_gradients
from mlx.utils import tree_flatten, tree_map, tree_reduce
from PIL import Image

<<<<<<< HEAD
from flux import FluxPipeline, save_config


class FinetuningDataset:
    def __init__(self, flux, args):
        self.args = args
        self.flux = flux
        self.dataset_base = Path(args.dataset)
        dataset_index = self.dataset_base / "index.json"
        if not dataset_index.exists():
            raise ValueError(f"'{args.dataset}' is not a valid finetuning dataset")
        with open(dataset_index, "r") as f:
            self.index = json.load(f)

        self.latents = []
        self.t5_features = []
        self.clip_features = []

    def _random_crop_resize(self, img):
        resolution = self.args.resolution
        width, height = img.size

        a, b, c, d = mx.random.uniform(shape=(4,), stream=mx.cpu).tolist()

        # Random crop the input image between 0.8 to 1.0 of its original dimensions
        crop_size = (
            max((0.8 + 0.2 * a) * width, resolution[0]),
            max((0.8 + 0.2 * a) * height, resolution[1]),
        )
        pan = (width - crop_size[0], height - crop_size[1])
        img = img.crop(
            (
                pan[0] * b,
                pan[1] * c,
                crop_size[0] + pan[0] * b,
                crop_size[1] + pan[1] * c,
            )
        )

        # Fit the largest rectangle with the ratio of resolution in the image
        # rectangle.
        width, height = crop_size
        ratio = resolution[0] / resolution[1]
        r1 = (height * ratio, height)
        r2 = (width, width / ratio)
        r = r1 if r1[0] <= width else r2
        img = img.crop(
            (
                (width - r[0]) / 2,
                (height - r[1]) / 2,
                (width + r[0]) / 2,
                (height + r[1]) / 2,
            )
        )

        # Finally resize the image to resolution
        img = img.resize(resolution, Image.LANCZOS)

        return mx.array(np.array(img))

    def encode_images(self):
        """Encode the images in the latent space to prepare for training."""
        self.flux.ae.eval()
        for sample in tqdm(self.index["data"]):
            input_img = Image.open(self.dataset_base / sample["image"])
            for i in range(self.args.num_augmentations):
                img = self._random_crop_resize(input_img)
                img = (img[:, :, :3].astype(self.flux.dtype) / 255) * 2 - 1
                x_0 = self.flux.ae.encode(img[None])
                x_0 = x_0.astype(self.flux.dtype)
                mx.eval(x_0)
                self.latents.append(x_0)

    def encode_prompts(self):
        """Pre-encode the prompts so that we don't recompute them during
        training (doesn't allow finetuning the text encoders)."""
        for sample in tqdm(self.index["data"]):
            t5_tok, clip_tok = self.flux.tokenize([sample["text"]])
            t5_feat = self.flux.t5(t5_tok)
            clip_feat = self.flux.clip(clip_tok).pooled_output
            mx.eval(t5_feat, clip_feat)
            self.t5_features.append(t5_feat)
            self.clip_features.append(clip_feat)

    def iterate(self, batch_size):
        xs = mx.concatenate(self.latents)
        t5 = mx.concatenate(self.t5_features)
        clip = mx.concatenate(self.clip_features)
        mx.eval(xs, t5, clip)
        n_aug = self.args.num_augmentations
        while True:
            x_indices = mx.random.permutation(len(self.latents))
            c_indices = x_indices // n_aug
            for i in range(0, len(self.latents), batch_size):
                x_i = x_indices[i : i + batch_size]
                c_i = c_indices[i : i + batch_size]
                yield xs[x_i], t5[c_i], clip[c_i]
=======
from flux import FluxPipeline, Trainer, load_dataset
>>>>>>> f491d473


def generate_progress_images(iteration, flux, args):
    """Generate images to monitor the progress of the finetuning."""
    out_dir = Path(args.output_dir)
    out_dir.mkdir(parents=True, exist_ok=True)
    out_file = out_dir / f"{iteration:07d}_progress.png"
    print(f"Generating {str(out_file)}", flush=True)

    # Generate some images and arrange them in a grid
    n_rows = 2
    n_images = 4
    x = flux.generate_images(
        args.progress_prompt,
        n_images,
        args.progress_steps,
    )
    x = mx.pad(x, [(0, 0), (4, 4), (4, 4), (0, 0)])
    B, H, W, C = x.shape
    x = x.reshape(n_rows, B // n_rows, H, W, C).transpose(0, 2, 1, 3, 4)
    x = x.reshape(n_rows * H, B // n_rows * W, C)
    x = mx.pad(x, [(4, 4), (4, 4), (0, 0)])
    x = (x * 255).astype(mx.uint8)

    # Save them to disc
    im = Image.fromarray(np.array(x))
    im.save(out_file)


def save_adapters(adapter_name, flux, args):
    out_dir = Path(args.output_dir)
    out_dir.mkdir(parents=True, exist_ok=True)
    out_file = out_dir / adapter_name
    print(f"Saving {str(out_file)}")

    mx.save_safetensors(
        str(out_file),
        dict(tree_flatten(flux.flow.trainable_parameters())),
        metadata={
            "lora_rank": str(args.lora_rank),
            "lora_blocks": str(args.lora_blocks),
        },
    )


def setup_arg_parser():
    """Set up and return the argument parser."""
    parser = argparse.ArgumentParser(
        description="Finetune Flux to generate images with a specific subject"
    )

    parser.add_argument(
        "--model",
        default="dev",
        choices=[
            "dev",
            "schnell",
        ],
        help="Which flux model to train",
    )
    parser.add_argument(
        "--guidance", type=float, default=4.0, help="The guidance factor to use."
    )
    parser.add_argument(
        "--iterations",
        type=int,
        default=600,
        help="How many iterations to train for",
    )
    parser.add_argument(
        "--batch-size",
        type=int,
        default=1,
        help="The batch size to use when training the stable diffusion model",
    )
    parser.add_argument(
        "--resolution",
        type=lambda x: tuple(map(int, x.split("x"))),
        default=(512, 512),
        help="The resolution of the training images",
    )
    parser.add_argument(
        "--num-augmentations",
        type=int,
        default=5,
        help="Augment the images by random cropping and panning",
    )
    parser.add_argument(
        "--progress-prompt",
        required=True,
        help="Use this prompt when generating images for evaluation",
    )
    parser.add_argument(
        "--progress-steps",
        type=int,
        default=50,
        help="Use this many steps when generating images for evaluation",
    )
    parser.add_argument(
        "--progress-every",
        type=int,
        default=50,
        help="Generate images every PROGRESS_EVERY steps",
    )
    parser.add_argument(
        "--checkpoint-every",
        type=int,
        default=50,
        help="Save the model every CHECKPOINT_EVERY steps",
    )
    parser.add_argument(
        "--lora-blocks",
        type=int,
        default=-1,
        help="Train the last LORA_BLOCKS transformer blocks",
    )
    parser.add_argument(
        "--lora-rank", type=int, default=8, help="LoRA rank for finetuning"
    )
    parser.add_argument(
        "--warmup-steps", type=int, default=100, help="Learning rate warmup"
    )
    parser.add_argument(
        "--learning-rate", type=float, default="1e-4", help="Learning rate for training"
    )
    parser.add_argument(
        "--grad-accumulate",
        type=int,
        default=4,
        help="Accumulate gradients for that many iterations before applying them",
    )
    parser.add_argument(
        "--output-dir", default="mlx_output", help="Folder to save the checkpoints in"
    )

    parser.add_argument("dataset")
    return parser


if __name__ == "__main__":
    parser = setup_arg_parser()
    args = parser.parse_args()

    output_path = Path(args.output_dir)
    output_path.mkdir(parents=True, exist_ok=True)
    save_config(vars(args), output_path / "adapter_config.json")

    # Load the model and set it up for LoRA training. We use the same random
    # state when creating the LoRA layers so all workers will have the same
    # initial weights.
    mx.random.seed(0x0F0F0F0F)
    flux = FluxPipeline("flux-" + args.model)
    flux.flow.freeze()
    flux.linear_to_lora_layers(args.lora_rank, args.lora_blocks)

    # Reset the seed to a different seed per worker if we are in distributed
    # mode so that each worker is working on different data, diffusion step and
    # random noise.
    mx.random.seed(0xF0F0F0F0 + mx.distributed.init().rank())

    # Report how many parameters we are training
    trainable_params = tree_reduce(
        lambda acc, x: acc + x.size, flux.flow.trainable_parameters(), 0
    )
    print(f"Training {trainable_params / 1024 ** 2:.3f}M parameters", flush=True)

    # Set up the optimizer and training steps. The steps are a bit verbose to
    # support gradient accumulation together with compilation.
    warmup = optim.linear_schedule(0, args.learning_rate, args.warmup_steps)
    cosine = optim.cosine_decay(
        args.learning_rate, args.iterations // args.grad_accumulate
    )
    lr_schedule = optim.join_schedules([warmup, cosine], [args.warmup_steps])
    optimizer = optim.Adam(learning_rate=lr_schedule)
    state = [flux.flow.state, optimizer.state, mx.random.state]

    @partial(mx.compile, inputs=state, outputs=state)
    def single_step(x, t5_feat, clip_feat, guidance):
        loss, grads = nn.value_and_grad(flux.flow, flux.training_loss)(
            x, t5_feat, clip_feat, guidance
        )
        grads = average_gradients(grads)
        optimizer.update(flux.flow, grads)

        return loss

    @partial(mx.compile, inputs=state, outputs=state)
    def compute_loss_and_grads(x, t5_feat, clip_feat, guidance):
        return nn.value_and_grad(flux.flow, flux.training_loss)(
            x, t5_feat, clip_feat, guidance
        )

    @partial(mx.compile, inputs=state, outputs=state)
    def compute_loss_and_accumulate_grads(x, t5_feat, clip_feat, guidance, prev_grads):
        loss, grads = nn.value_and_grad(flux.flow, flux.training_loss)(
            x, t5_feat, clip_feat, guidance
        )
        grads = tree_map(lambda a, b: a + b, prev_grads, grads)
        return loss, grads

    @partial(mx.compile, inputs=state, outputs=state)
    def grad_accumulate_and_step(x, t5_feat, clip_feat, guidance, prev_grads):
        loss, grads = nn.value_and_grad(flux.flow, flux.training_loss)(
            x, t5_feat, clip_feat, guidance
        )
        grads = tree_map(
            lambda a, b: (a + b) / args.grad_accumulate,
            prev_grads,
            grads,
        )
        grads = average_gradients(grads)
        optimizer.update(flux.flow, grads)

        return loss

    # We simply route to the appropriate step based on whether we have
    # gradients from a previous step and whether we should be performing an
    # update or simply computing and accumulating gradients in this step.
    def step(x, t5_feat, clip_feat, guidance, prev_grads, perform_step):
        if prev_grads is None:
            if perform_step:
                return single_step(x, t5_feat, clip_feat, guidance), None
            else:
                return compute_loss_and_grads(x, t5_feat, clip_feat, guidance)
        else:
            if perform_step:
                return (
                    grad_accumulate_and_step(
                        x, t5_feat, clip_feat, guidance, prev_grads
                    ),
                    None,
                )
            else:
                return compute_loss_and_accumulate_grads(
                    x, t5_feat, clip_feat, guidance, prev_grads
                )

    dataset = load_dataset(args.dataset)
    trainer = Trainer(flux, dataset, args)
    trainer.encode_dataset()

    guidance = mx.full((args.batch_size,), args.guidance, dtype=flux.dtype)

    # An initial generation to compare
    generate_progress_images(0, flux, args)

    grads = None
    losses = []
    tic = time.time()
    for i, batch in zip(range(args.iterations), trainer.iterate(args.batch_size)):
        loss, grads = step(*batch, guidance, grads, (i + 1) % args.grad_accumulate == 0)
        mx.eval(loss, grads, state)
        losses.append(loss.item())

        if (i + 1) % 10 == 0:
            toc = time.time()
            peak_mem = mx.metal.get_peak_memory() / 1024**3
            print(
                f"Iter: {i + 1} Loss: {sum(losses) / 10:.3f} "
                f"It/s: {10 / (toc - tic):.3f} "
                f"Peak mem: {peak_mem:.3f} GB",
                flush=True,
            )

        if (i + 1) % args.progress_every == 0:
            generate_progress_images(i + 1, flux, args)

        if (i + 1) % args.checkpoint_every == 0:
            file_name = f"{i + 1:07d}_adapters.safetensors"
            save_adapters(file_name, flux, args)

        if (i + 1) % 10 == 0:
            losses = []
            tic = time.time()

    final_adapter = "final_adapter.safetensors"
    save_adapters(final_adapter, flux, args)
    print(f"Training successful. Saved final weights to {args.adapter_file}.")<|MERGE_RESOLUTION|>--- conflicted
+++ resolved
@@ -13,107 +13,7 @@
 from mlx.utils import tree_flatten, tree_map, tree_reduce
 from PIL import Image
 
-<<<<<<< HEAD
-from flux import FluxPipeline, save_config
-
-
-class FinetuningDataset:
-    def __init__(self, flux, args):
-        self.args = args
-        self.flux = flux
-        self.dataset_base = Path(args.dataset)
-        dataset_index = self.dataset_base / "index.json"
-        if not dataset_index.exists():
-            raise ValueError(f"'{args.dataset}' is not a valid finetuning dataset")
-        with open(dataset_index, "r") as f:
-            self.index = json.load(f)
-
-        self.latents = []
-        self.t5_features = []
-        self.clip_features = []
-
-    def _random_crop_resize(self, img):
-        resolution = self.args.resolution
-        width, height = img.size
-
-        a, b, c, d = mx.random.uniform(shape=(4,), stream=mx.cpu).tolist()
-
-        # Random crop the input image between 0.8 to 1.0 of its original dimensions
-        crop_size = (
-            max((0.8 + 0.2 * a) * width, resolution[0]),
-            max((0.8 + 0.2 * a) * height, resolution[1]),
-        )
-        pan = (width - crop_size[0], height - crop_size[1])
-        img = img.crop(
-            (
-                pan[0] * b,
-                pan[1] * c,
-                crop_size[0] + pan[0] * b,
-                crop_size[1] + pan[1] * c,
-            )
-        )
-
-        # Fit the largest rectangle with the ratio of resolution in the image
-        # rectangle.
-        width, height = crop_size
-        ratio = resolution[0] / resolution[1]
-        r1 = (height * ratio, height)
-        r2 = (width, width / ratio)
-        r = r1 if r1[0] <= width else r2
-        img = img.crop(
-            (
-                (width - r[0]) / 2,
-                (height - r[1]) / 2,
-                (width + r[0]) / 2,
-                (height + r[1]) / 2,
-            )
-        )
-
-        # Finally resize the image to resolution
-        img = img.resize(resolution, Image.LANCZOS)
-
-        return mx.array(np.array(img))
-
-    def encode_images(self):
-        """Encode the images in the latent space to prepare for training."""
-        self.flux.ae.eval()
-        for sample in tqdm(self.index["data"]):
-            input_img = Image.open(self.dataset_base / sample["image"])
-            for i in range(self.args.num_augmentations):
-                img = self._random_crop_resize(input_img)
-                img = (img[:, :, :3].astype(self.flux.dtype) / 255) * 2 - 1
-                x_0 = self.flux.ae.encode(img[None])
-                x_0 = x_0.astype(self.flux.dtype)
-                mx.eval(x_0)
-                self.latents.append(x_0)
-
-    def encode_prompts(self):
-        """Pre-encode the prompts so that we don't recompute them during
-        training (doesn't allow finetuning the text encoders)."""
-        for sample in tqdm(self.index["data"]):
-            t5_tok, clip_tok = self.flux.tokenize([sample["text"]])
-            t5_feat = self.flux.t5(t5_tok)
-            clip_feat = self.flux.clip(clip_tok).pooled_output
-            mx.eval(t5_feat, clip_feat)
-            self.t5_features.append(t5_feat)
-            self.clip_features.append(clip_feat)
-
-    def iterate(self, batch_size):
-        xs = mx.concatenate(self.latents)
-        t5 = mx.concatenate(self.t5_features)
-        clip = mx.concatenate(self.clip_features)
-        mx.eval(xs, t5, clip)
-        n_aug = self.args.num_augmentations
-        while True:
-            x_indices = mx.random.permutation(len(self.latents))
-            c_indices = x_indices // n_aug
-            for i in range(0, len(self.latents), batch_size):
-                x_i = x_indices[i : i + batch_size]
-                c_i = c_indices[i : i + batch_size]
-                yield xs[x_i], t5[c_i], clip[c_i]
-=======
-from flux import FluxPipeline, Trainer, load_dataset
->>>>>>> f491d473
+from flux import FluxPipeline, Trainer, load_dataset, save_config
 
 
 def generate_progress_images(iteration, flux, args):
