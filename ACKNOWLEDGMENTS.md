# Individual Contributors

If you wish to be acknowledged for your contributions, please list your name
with a short description of your contribution(s) below. For example:

- Jane Smith: Added the `foo` example.

MLX Examples was developed with contributions from the following individuals:

- Juarez Bochi: Added support for T5 models.
- Sarthak Yadav: Added the `cifar` and `speechcommands` examples.
- Shunta Saito: Added support for PLaMo models.
- Gabrijel Boduljak: Implemented `CLIP`.
- Markus Enzweiler: Added the `cvae` examples.
- Prince Canuma: Helped add support for `Starcoder2` models.
- Shiyu Li: Added the `Segment Anything Model`.
<<<<<<< HEAD
- Gökdeniz Gülmez: Added support for `MiniCPM`, `Helium`, `Mamba version 1` and support for `full-fine-tuning` and `Odds Ratio Preference Optimization (ORPO)` training.
=======
- Gökdeniz Gülmez: Added support for `MiniCPM`, `Helium`, `Mamba version 1`, `OLMoE` archtectures and support for `full-fine-tuning`.
>>>>>>> d2e02b3a
<|MERGE_RESOLUTION|>--- conflicted
+++ resolved
@@ -14,8 +14,4 @@
 - Markus Enzweiler: Added the `cvae` examples.
 - Prince Canuma: Helped add support for `Starcoder2` models.
 - Shiyu Li: Added the `Segment Anything Model`.
-<<<<<<< HEAD
-- Gökdeniz Gülmez: Added support for `MiniCPM`, `Helium`, `Mamba version 1` and support for `full-fine-tuning` and `Odds Ratio Preference Optimization (ORPO)` training.
-=======
-- Gökdeniz Gülmez: Added support for `MiniCPM`, `Helium`, `Mamba version 1`, `OLMoE` archtectures and support for `full-fine-tuning`.
->>>>>>> d2e02b3a
+- Gökdeniz Gülmez: Added support for `MiniCPM`, `Helium`, `Mamba version 1`, `OLMoE` archtectures and support for `full-fine-tuning` and `Odds Ratio Preference Optimization (ORPO)` training.