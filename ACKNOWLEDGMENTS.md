# Individual Contributors

If you wish to be acknowledged for your contributions, please list your name
with a short description of your contribution(s) below. For example:

- Jane Smith: Added the `foo` example.

MLX Examples was developed with contributions from the following individuals:

- Juarez Bochi: Added support for T5 models.
- Sarthak Yadav: Added the `cifar` and `speechcommands` examples.
- Shunta Saito: Added support for PLaMo models.
- Gabrijel Boduljak: Implemented `CLIP`.
<<<<<<< HEAD
- Markus Enzweiler: Added the `cvae` examples.
=======
- Markus Enzweiler: Added the `cvae` examples.
- Rasmus Kinnunen: Fixed a security hole in the `llms/mlx_lm` example
- Prince Canuma: Helped add support for `Starcoder2` models.
>>>>>>> 3fdf85e7
<|MERGE_RESOLUTION|>--- conflicted
+++ resolved
@@ -11,10 +11,5 @@
 - Sarthak Yadav: Added the `cifar` and `speechcommands` examples.
 - Shunta Saito: Added support for PLaMo models.
 - Gabrijel Boduljak: Implemented `CLIP`.
-<<<<<<< HEAD
 - Markus Enzweiler: Added the `cvae` examples.
-=======
-- Markus Enzweiler: Added the `cvae` examples.
-- Rasmus Kinnunen: Fixed a security hole in the `llms/mlx_lm` example
-- Prince Canuma: Helped add support for `Starcoder2` models.
->>>>>>> 3fdf85e7
+- Prince Canuma: Helped add support for `Starcoder2` models.