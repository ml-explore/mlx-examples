--- conflicted
+++ resolved
@@ -70,13 +70,8 @@
         weights.update(mx.load(wf).items())
 
     config = transformers.AutoConfig.from_pretrained(model_path)
-<<<<<<< HEAD
     tokenizer = transformers.AutoTokenizer.from_pretrained(model_path)
-=======
-    tokenizer = transformers.AutoTokenizer.from_pretrained(
-        model_path,
-    )
->>>>>>> e74889d0
+
     return weights, config.to_dict(), tokenizer
 
 
