## Generate Text with LLMs and MLX

The easiest way to get started is to install the `mlx-lm` package:

**With `pip`**:

```sh
pip install mlx-lm
```

<<<<<<< HEAD
The `mlx-lm` package also supports LoRA and QLoRA fine-tuning. For more details
on this see the [LoRA
documentation](https://github.com/ml-explore/mlx-examples/blob/main/llms/mlx_lm/LORA.md).
=======
**With `conda`**:

```sh
conda install -c conda-forge mlx-lm
```
>>>>>>> 85c1ff8f

### Python API

You can use `mlx-lm` as a module:

```python
from mlx_lm import load, generate

model, tokenizer = load("mistralai/Mistral-7B-v0.1")

response = generate(model, tokenizer, prompt="hello", verbose=True)
```

To see a description of all the arguments you can do:

```
>>> help(generate)
```

The `mlx-lm` package also comes with functionality to quantize and optionally
upload models to the Hugging Face Hub.

You can convert models in the Python API with:

```python
from mlx_lm import convert

upload_repo = "mlx-community/My-Mistral-7B-v0.1-4bit"

convert("mistralai/Mistral-7B-v0.1", quantize=True, upload_repo=upload_repo)
```

This will generate a 4-bit quantized Mistral-7B and upload it to the
repo `mlx-community/My-Mistral-7B-v0.1-4bit`. It will also save the
converted model in the path `mlx_model` by default.

To see a description of all the arguments you can do:

```
>>> help(convert)
```

### Command Line

You can also use `mlx-lm` from the command line with:

```
python -m mlx_lm.generate --model mistralai/Mistral-7B-v0.1 --prompt "hello"
```

This will download a Mistral 7B model from the Hugging Face Hub and generate
text using the given prompt.

For a full list of options run:

```
python -m mlx_lm.generate --help
```

To quantize a model from the command line run:

```
python -m mlx_lm.convert --hf-path mistralai/Mistral-7B-v0.1 -q
```

For more options run:

```
python -m mlx_lm.convert --help
```

You can upload new models to Hugging Face by specifying `--upload-repo` to
`convert`. For example, to upload a quantized Mistral-7B model to the
[MLX Hugging Face community](https://huggingface.co/mlx-community) you can do:

```
python -m mlx_lm.convert \
    --hf-path mistralai/Mistral-7B-v0.1 \
    -q \
    --upload-repo mlx-community/my-4bit-mistral
```

### Supported Models

The example supports Hugging Face format Mistral, Llama, and Phi-2 style
models.  If the model you want to run is not supported, file an
[issue](https://github.com/ml-explore/mlx-examples/issues/new) or better yet,
submit a pull request.

Here are a few examples of Hugging Face models that work with this example:

- [mistralai/Mistral-7B-v0.1](https://huggingface.co/mistralai/Mistral-7B-v0.1)
- [meta-llama/Llama-2-7b-hf](https://huggingface.co/meta-llama/Llama-2-7b-hf)
- [deepseek-ai/deepseek-coder-6.7b-instruct](https://huggingface.co/deepseek-ai/deepseek-coder-6.7b-instruct)
- [01-ai/Yi-6B-Chat](https://huggingface.co/01-ai/Yi-6B-Chat)
- [microsoft/phi-2](https://huggingface.co/microsoft/phi-2)
- [mistralai/Mixtral-8x7B-Instruct-v0.1](https://huggingface.co/mistralai/Mixtral-8x7B-Instruct-v0.1)
- [Qwen/Qwen-7B](https://huggingface.co/Qwen/Qwen-7B)
- [pfnet/plamo-13b](https://huggingface.co/pfnet/plamo-13b)
- [pfnet/plamo-13b-instruct](https://huggingface.co/pfnet/plamo-13b-instruct)

Most
[Mistral](https://huggingface.co/models?library=transformers,safetensors&other=mistral&sort=trending),
[Llama](https://huggingface.co/models?library=transformers,safetensors&other=llama&sort=trending),
[Phi-2](https://huggingface.co/models?library=transformers,safetensors&other=phi&sort=trending),
and
[Mixtral](https://huggingface.co/models?library=transformers,safetensors&other=mixtral&sort=trending)
style models should work out of the box.

For some models (such as `Qwen` and `plamo`) the tokenizer requires you to
enable the `trust_remote_code` option. You can do this by passing
`--trust-remote-code` in the command line. If you don't specify the flag
explicitly, you will be prompted to trust remote code in the terminal when
running the model. 

For `Qwen` models you must also specify the `eos_token`. You can do this by
passing `--eos-token "<|endoftext|>"` in the command
line. 

These options can also be set in the Python API. For example:

```python
model, tokenizer = load(
    "qwen/Qwen-7B",
    tokenizer_config={"eos_token": "<|endoftext|>", "trust_remote_code": True},
)
```<|MERGE_RESOLUTION|>--- conflicted
+++ resolved
@@ -8,17 +8,15 @@
 pip install mlx-lm
 ```
 
-<<<<<<< HEAD
-The `mlx-lm` package also supports LoRA and QLoRA fine-tuning. For more details
-on this see the [LoRA
-documentation](https://github.com/ml-explore/mlx-examples/blob/main/llms/mlx_lm/LORA.md).
-=======
 **With `conda`**:
 
 ```sh
 conda install -c conda-forge mlx-lm
 ```
->>>>>>> 85c1ff8f
+
+The `mlx-lm` package also supports LoRA and QLoRA fine-tuning. For more details
+on this see the [LoRA
+documentation](https://github.com/ml-explore/mlx-examples/blob/main/llms/mlx_lm/LORA.md).
 
 ### Python API
 
