# Copyright © 2024 Apple Inc.
import json
import types
from pathlib import Path
from typing import Dict

import mlx.core as mx
import mlx.nn as nn
import mlx.optimizers as opt
from mlx.utils import tree_flatten, tree_unflatten

from ..models.switch_layers import QuantizedSwitchLinear, SwitchLinear
from .dora import DoRAEmbedding, DoRALinear
from .lora import LoRAEmbedding, LoRALinear, LoRASwitchLinear


def build_schedule(schedule_config: Dict):
    """
    Build a learning rate schedule from the given config.
    """
    schedule_fn = getattr(opt.schedulers, schedule_config["name"])
    arguments = schedule_config["arguments"]
    initial_lr = arguments[0]
    bound_schedule_fn = schedule_fn(*arguments)
    if warmup_steps := schedule_config.get("warmup", 0):
        warmup_init = schedule_config.get("warmup_init", 0.0)
        warmup_fn = opt.schedulers.linear_schedule(
            warmup_init, initial_lr, warmup_steps
        )
        return opt.schedulers.join_schedules(
            [warmup_fn, bound_schedule_fn], [warmup_steps + 1]
        )
    else:
        return bound_schedule_fn


def linear_to_lora_layers(
    model: nn.Module,
    num_lora_layers: int,
    config: Dict,
    use_dora: bool = False,
):
    """
    Convert some of the models linear layers to lora layers.

    Args:
        model (nn.Module): The neural network model.
        num_lora_layers (int): The number of blocks to convert to lora layers
        starting from the last layer.
        config (dict): More configuration parameters for LoRA, including the
          rank, scale, and optional layer keys.
        use_dora (bool): If True, uses DoRA instead of LoRA.
          Default: ``False``
    """

    num_layers = len(model.layers)

    if num_lora_layers < 0:
        num_lora_layers = num_layers

    if num_lora_layers > num_layers:
        raise ValueError(
            f"Requested {num_lora_layers} LoRA layers "
            f"but the model only has {num_layers} layers."
        )

    def to_lora(layer):
        if isinstance(layer, (nn.Linear, nn.QuantizedLinear)):
            LoRALayer = DoRALinear if use_dora else LoRALinear
        elif isinstance(layer, (SwitchLinear, QuantizedSwitchLinear)):
            if use_dora:
                raise ValueError(f"{type(layer).__name__} doesn't support DoRA yet.")
            LoRALayer = LoRASwitchLinear
        elif isinstance(layer, (nn.Embedding, nn.QuantizedEmbedding)):
            LoRALayer = DoRAEmbedding if use_dora else LoRAEmbedding
        else:
            raise ValueError(
                f"Can't convert layer of type {type(layer).__name__} to LoRA"
            )

        return LoRALayer.from_base(
            layer,
            r=config["rank"],
            scale=config["scale"],
            dropout=config["dropout"],
        )

    keys = config.get("keys", None)
    if keys is not None:
        keys = set(keys)
    elif model.model_type in [
        "mistral",
        "llama",
        "phi",
        "mixtral",
        "nemotron",
        "stablelm",
        "qwen2",
        "qwen2_moe",
        "phimoe",
        "gemma",
        "gemma2",
        "starcoder2",
        "cohere",
        "minicpm",
<<<<<<< HEAD
        "mamba"
=======
        "deepseek",
>>>>>>> 95e1690f
    ]:
        keys = set(["self_attn.q_proj", "self_attn.v_proj"])
        if model.model_type in ["mixtral", "phimoe"]:
            keys.add("block_sparse_moe.gate")
        if model.model_type == "qwen2_moe":
            keys.add("mlp.gate")
            keys.add("mlp.shared_expert_gate")

    elif model.model_type == "gpt_bigcode":
        keys = set(["attn.c_attn"])
    elif model.model_type == "gpt2":
        keys = set(["attn.c_attn"])
    elif model.model_type == "gpt_neox":
        keys = set(["attention.query_key_value"])
    elif model.model_type == "olmo":
        keys = set(["att_proj"])
    elif model.model_type == "openelm":
        keys = set(["attn.qkv_proj"])
    elif model.model_type == "phi3":
        keys = set(["self_attn.qkv_proj"])
    elif model.model_type == "phi-msft":
        keys = set(["mixer.Wqkv", "moe.gate"])
    elif model.model_type == "dbrx":
        keys = set(["norm_attn_norm.attn.Wqkv", "ffn.router.layer"])
    elif model.model_type == "internlm2":
        keys = set(["attention.wqkv", "attention.wo"])
    elif model.model_type == "deepseek_v2":
        keys = set(
            [
                "self_attn.q_proj",
                "self_attn.q_a_proj",
                "self_attn.q_b_proj",
                "self_attn.kv_a_proj_with_mqa",
                "self_attn.kv_b_proj",
            ]
        )
    else:
        raise ValueError(f"Lora does not support {model.model_type}")

    for l in model.layers[num_layers - num_lora_layers :]:
        lora_layers = [(k, to_lora(m)) for k, m in l.named_modules() if k in keys]
        if lora_layers:
            l.update_modules(tree_unflatten(lora_layers))

    lora_modules = [(k, to_lora(m)) for k, m in model.named_modules() if k in keys]
    if lora_modules:
        model.update_modules(tree_unflatten(lora_modules))


def apply_lora_layers(model: nn.Module, adapter_path: str) -> nn.Module:
    """
    Apply LoRA layers to the model.

    Args:
        model (nn.Module): The neural network model.
        adapter_path (str): Path to the adapter configuration file.

    Returns:
        nn.Module: The updated model with LoRA layers applied.
    """
    adapter_path = Path(adapter_path)
    if not adapter_path.exists():
        raise FileNotFoundError(f"The adapter path does not exist: {adapter_path}")
    with open(adapter_path / "adapter_config.json", "r") as fid:
        config = types.SimpleNamespace(**json.load(fid))
    linear_to_lora_layers(
        model,
        config.lora_layers,
        config.lora_parameters,
        getattr(config, "use_dora", False),
    )
    model.load_weights(str(adapter_path / "adapters.safetensors"), strict=False)
    return model


def dequantize(model: nn.Module) -> nn.Module:
    """
    Dequantize the quantized linear layers in the model.

    Args:
        model (nn.Module): The model with quantized linear layers.

    Returns:
        nn.Module: The model with dequantized layers.
    """
    de_quantize_layers = []
    for name, module in model.named_modules():
        if isinstance(module, nn.QuantizedLinear):
            bias = "bias" in module
            weight = module.weight
            weight = mx.dequantize(
                weight,
                module.scales,
                module.biases,
                module.group_size,
                module.bits,
            ).astype(mx.float16)
            output_dims, input_dims = weight.shape
            linear = nn.Linear(input_dims, output_dims, bias=bias)
            linear.weight = weight
            if bias:
                linear.bias = module.bias
            de_quantize_layers.append((name, linear))
        if isinstance(module, nn.QuantizedEmbedding):
            weight = mx.dequantize(
                module.weight,
                module.scales,
                module.biases,
                module.group_size,
                module.bits,
            ).astype(mx.float16)
            num_embeddings, dims = weight.shape
            emb = nn.Embedding(num_embeddings, dims)
            emb.weight = weight
            de_quantize_layers.append((name, emb))

    if len(de_quantize_layers) > 0:
        model.update_modules(tree_unflatten(de_quantize_layers))
    return model


def remove_lora_layers(model: nn.Module) -> nn.Module:
    """
    Remove the LoRA layers from the model.

    Args:
        model (nn.Module): The model with LoRA layers.

    Returns:
        nn.Module: The model without LoRA layers.
    """
    reset_layers = []
    for name, module in model.named_modules():
        if isinstance(module, LoRALinear):
            reset_layers.append((name, module.linear))
    if len(reset_layers) > 0:
        model.update_modules(tree_unflatten(reset_layers))
    return model


def print_trainable_parameters(model):
    def nparams(m):
        if isinstance(m, (nn.QuantizedLinear, nn.QuantizedEmbedding)):
            return m.weight.size * (32 // m.bits)
        return sum(v.size for _, v in tree_flatten(m.parameters()))

    leaf_modules = tree_flatten(
        model.leaf_modules(), is_leaf=lambda m: isinstance(m, nn.Module)
    )
    total_p = sum(nparams(m) for _, m in leaf_modules) / 10**6
    trainable_p = (
        sum(v.size for _, v in tree_flatten(model.trainable_parameters())) / 10**6
    )
    print(
        f"Trainable parameters: {(trainable_p * 100 / total_p):.3f}% "
        f"({trainable_p:.3f}M/{total_p:.3f}M)"
    )<|MERGE_RESOLUTION|>--- conflicted
+++ resolved
@@ -103,11 +103,8 @@
         "starcoder2",
         "cohere",
         "minicpm",
-<<<<<<< HEAD
+        "deepseek",
         "mamba"
-=======
-        "deepseek",
->>>>>>> 95e1690f
     ]:
         keys = set(["self_attn.q_proj", "self_attn.v_proj"])
         if model.model_type in ["mixtral", "phimoe"]:
