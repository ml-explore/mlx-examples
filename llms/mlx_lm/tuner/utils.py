# Copyright © 2024 Apple Inc.
import json
import types
from pathlib import Path
from typing import Dict, Union, Any

import mlx.core as mx
import mlx.nn as nn
import mlx.optimizers as opt
from mlx.utils import tree_flatten, tree_unflatten

from ..models.switch_layers import QuantizedSwitchLinear, SwitchLinear
from .dora import DoRAEmbedding, DoRALinear
from .lora import LoRAEmbedding, LoRALinear, LoRASwitchLinear


MAX_FILE_SIZE_GB = 5


def build_schedule(schedule_config: Dict):
    """
    Build a learning rate schedule from the given config.
    """
    schedule_fn = getattr(opt.schedulers, schedule_config["name"])
    arguments = schedule_config["arguments"]
    initial_lr = arguments[0]
    bound_schedule_fn = schedule_fn(*arguments)
    if warmup_steps := schedule_config.get("warmup", 0):
        warmup_init = schedule_config.get("warmup_init", 0.0)
        warmup_fn = opt.schedulers.linear_schedule(
            warmup_init, initial_lr, warmup_steps
        )
        return opt.schedulers.join_schedules(
            [warmup_fn, bound_schedule_fn], [warmup_steps + 1]
        )
    else:
        return bound_schedule_fn


def linear_to_lora_layers(
    model: nn.Module,
    num_lora_layers: int,
    config: Dict,
    use_dora: bool = False,
):
    """
    Convert some of the models linear layers to lora layers.

    Args:
        model (nn.Module): The neural network model.
        num_lora_layers (int): The number of blocks to convert to lora layers
        starting from the last layer.
        config (dict): More configuration parameters for LoRA, including the
          rank, scale, and optional layer keys.
        use_dora (bool): If True, uses DoRA instead of LoRA.
          Default: ``False``
    """

    num_layers = len(model.layers)

    if num_lora_layers < 0:
        num_lora_layers = num_layers

    if num_lora_layers > num_layers:
        raise ValueError(
            f"Requested {num_lora_layers} LoRA layers "
            f"but the model only has {num_layers} layers."
        )

    def to_lora(layer):
        if isinstance(layer, (nn.Linear, nn.QuantizedLinear)):
            LoRALayer = DoRALinear if use_dora else LoRALinear
        elif isinstance(layer, (SwitchLinear, QuantizedSwitchLinear)):
            if use_dora:
                raise ValueError(f"{type(layer).__name__} doesn't support DoRA yet.")
            LoRALayer = LoRASwitchLinear
        elif isinstance(layer, (nn.Embedding, nn.QuantizedEmbedding)):
            LoRALayer = DoRAEmbedding if use_dora else LoRAEmbedding
        else:
            raise ValueError(
                f"Can't convert layer of type {type(layer).__name__} to LoRA"
            )

        return LoRALayer.from_base(
            layer,
            r=config["rank"],
            scale=config["scale"],
            dropout=config["dropout"],
        )

    keys = config.get("keys", None)
    if keys is not None:
        keys = set(keys)
    elif model.model_type in [
        "mistral",
        "llama",
        "phi",
        "mixtral",
        "stablelm",
        "qwen2",
        "qwen2_moe",
        "gemma",
        "gemma2",
        "starcoder2",
        "cohere",
<<<<<<< HEAD
        "minicpm"
=======
        "minicpm",
        "deepseek",
>>>>>>> 0164d205
    ]:
        keys = set(["self_attn.q_proj", "self_attn.v_proj"])
        if model.model_type == "mixtral":
            keys.add("block_sparse_moe.gate")
        if model.model_type == "qwen2_moe":
            keys.add("mlp.gate")
            keys.add("mlp.shared_expert_gate")

    elif model.model_type == "gpt_bigcode":
        keys = set(["attn.c_attn"])
    elif model.model_type == "gpt2":
        keys = set(["attn.c_attn"])
    elif model.model_type == "gpt_neox":
        keys = set(["attention.query_key_value"])
    elif model.model_type == "olmo":
        keys = set(["att_proj"])
    elif model.model_type == "openelm":
        keys = set(["attn.qkv_proj"])
    elif model.model_type == "phi3":
        keys = set(["self_attn.qkv_proj"])
    elif model.model_type == "phi-msft":
        keys = set(["mixer.Wqkv", "moe.gate"])
    elif model.model_type == "dbrx":
        keys = set(["norm_attn_norm.attn.Wqkv", "ffn.router.layer"])
    elif model.model_type == "internlm2":
        keys = set(["attention.wqkv", "attention.wo"])
    else:
        raise ValueError(f"Lora does not support {model.model_type}")

    for l in model.layers[num_layers - num_lora_layers :]:
        lora_layers = [(k, to_lora(m)) for k, m in l.named_modules() if k in keys]
        if lora_layers:
            l.update_modules(tree_unflatten(lora_layers))

    lora_modules = [(k, to_lora(m)) for k, m in model.named_modules() if k in keys]
    if lora_modules:
        model.update_modules(tree_unflatten(lora_modules))


def apply_lora_layers(model: nn.Module, adapter_path: str) -> nn.Module:
    """
    Apply LoRA layers to the model.

    Args:
        model (nn.Module): The neural network model.
        adapter_path (str): Path to the adapter configuration file.

    Returns:
        nn.Module: The updated model with LoRA layers applied.
    """
    adapter_path = Path(adapter_path)
    if not adapter_path.exists():
        raise FileNotFoundError(f"The adapter path does not exist: {adapter_path}")
    with open(adapter_path / "adapter_config.json", "r") as fid:
        config = types.SimpleNamespace(**json.load(fid))
    linear_to_lora_layers(
        model,
        config.lora_layers,
        config.lora_parameters,
        getattr(config, "use_dora", False),
    )
    model.load_weights(str(adapter_path / "adapters.safetensors"), strict=False)
    return model


def dequantize(model: nn.Module) -> nn.Module:
    """
    Dequantize the quantized linear layers in the model.

    Args:
        model (nn.Module): The model with quantized linear layers.

    Returns:
        nn.Module: The model with dequantized layers.
    """
    de_quantize_layers = []
    for name, module in model.named_modules():
        if isinstance(module, nn.QuantizedLinear):
            bias = "bias" in module
            weight = module.weight
            weight = mx.dequantize(
                weight,
                module.scales,
                module.biases,
                module.group_size,
                module.bits,
            ).astype(mx.float16)
            output_dims, input_dims = weight.shape
            linear = nn.Linear(input_dims, output_dims, bias=bias)
            linear.weight = weight
            if bias:
                linear.bias = module.bias
            de_quantize_layers.append((name, linear))
        if isinstance(module, nn.QuantizedEmbedding):
            weight = mx.dequantize(
                module.weight,
                module.scales,
                module.biases,
                module.group_size,
                module.bits,
            ).astype(mx.float16)
            num_embeddings, dims = weight.shape
            emb = nn.Embedding(num_embeddings, dims)
            emb.weight = weight
            de_quantize_layers.append((name, emb))

    if len(de_quantize_layers) > 0:
        model.update_modules(tree_unflatten(de_quantize_layers))
    return model


def remove_lora_layers(model: nn.Module) -> nn.Module:
    """
    Remove the LoRA layers from the model.

    Args:
        model (nn.Module): The model with LoRA layers.

    Returns:
        nn.Module: The model without LoRA layers.
    """
    reset_layers = []
    for name, module in model.named_modules():
        if isinstance(module, LoRALinear):
            reset_layers.append((name, module.linear))
    if len(reset_layers) > 0:
        model.update_modules(tree_unflatten(reset_layers))
    return model


def print_trainable_parameters(model):
    def nparams(m):
        if isinstance(m, (nn.QuantizedLinear, nn.QuantizedEmbedding)):
            return m.weight.size * (32 // m.bits)
        return sum(v.size for _, v in tree_flatten(m.parameters()))

    leaf_modules = tree_flatten(
        model.leaf_modules(), is_leaf=lambda m: isinstance(m, nn.Module)
    )
    total_p = sum(nparams(m) for _, m in leaf_modules) / 10**6
    trainable_p = (
        sum(v.size for _, v in tree_flatten(model.trainable_parameters())) / 10**6
    )
    print(
        f"Trainable parameters: {(trainable_p * 100 / total_p):.3f}% "
        f"({trainable_p:.3f}M/{total_p:.3f}M)"
    )<|MERGE_RESOLUTION|>--- conflicted
+++ resolved
@@ -103,12 +103,8 @@
         "gemma2",
         "starcoder2",
         "cohere",
-<<<<<<< HEAD
-        "minicpm"
-=======
         "minicpm",
         "deepseek",
->>>>>>> 0164d205
     ]:
         keys = set(["self_attn.q_proj", "self_attn.v_proj"])
         if model.model_type == "mixtral":
