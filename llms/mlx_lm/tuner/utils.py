--- conflicted
+++ resolved
@@ -12,13 +12,9 @@
 from ..models.switch_layers import QuantizedSwitchLinear, SwitchLinear
 from .dora import DoRAEmbedding, DoRALinear
 from .lora import LoRAEmbedding, LoRALinear, LoRASwitchLinear
-<<<<<<< HEAD
-=======
 
 
 MAX_FILE_SIZE_GB = 5
->>>>>>> 974cfe7e
-
 
 def build_schedule(schedule_config: Dict):
     """
