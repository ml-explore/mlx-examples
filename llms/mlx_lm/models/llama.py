--- conflicted
+++ resolved
@@ -188,13 +188,7 @@
 
         mask = None
         if h.shape[1] > 1:
-            mask = create_additive_causal_mask(
-<<<<<<< HEAD
-                h.shape[1], cache[0].offset if cache is not None else 0
-=======
-                h.shape[1], cache[0][0].shape[2] if cache is not None else 0
->>>>>>> 3d7acb22
-            )
+            mask = nn.MultiHeadAttention.create_additive_causal_mask(h.shape[1])
             mask = mask.astype(h.dtype)
 
         if cache is None:
