# Fine-Tuning with LoRA or QLoRA

You can use use the `mlx-lm` package to fine-tune an LLM with low rank
adaptation (LoRA) for a target task.[^lora] The example also supports quantized
LoRA (QLoRA).[^qlora] LoRA fine-tuning works with the following model families:

- Mistral
- Llama
- Phi2
- Mixtral
- Qwen2
- Gemma
- OLMo
- MiniCPM
- Mamba
- InternLM2

## Contents

- [Run](#Run)
  - [Fine-tune](#Fine-tune)
  - [ORPO Training](#ORPO Training)
  - [Evaluate](#Evaluate)
  - [Generate](#Generate)
- [Fuse](#Fuse)
- [Data](#Data)
- [Memory Issues](#Memory-Issues)

## Run

The main command is `mlx_lm.lora`. To see a full list of command-line options run:

```shell
mlx_lm.lora --help
```

Note, in the following the `--model` argument can be any compatible Hugging
Face repo or a local path to a converted model.

You can also specify a YAML config with `-c`/`--config`. For more on the format see the
[example YAML](examples/lora_config.yaml). For example:

```shell
mlx_lm.lora --config /path/to/config.yaml
```

If command-line flags are also used, they will override the corresponding
values in the config.

### Fine-tune

To fine-tune a model use:

```shell
mlx_lm.lora \
    --model <path_to_model> \
    --train \
    --data <path_to_data> \
    --iters 600
```

To fine-tune the full model weights, add the `--fine-tune-type full` flag.
Currently supported fine-tuning types are `lora` (default), `dora`, and `full`.

The `--data` argument must specify a path to a `train.jsonl`, `valid.jsonl`
when using `--train` and a path to a `test.jsonl` when using `--test`. For more
details on the data format see the section on [Data](#Data).

For example, to fine-tune a Mistral 7B you can use `--model
mistralai/Mistral-7B-v0.1`.

If `--model` points to a quantized model, then the training will use QLoRA,
otherwise it will use regular LoRA.

By default, the adapter config and learned weights are saved in `adapters/`.
You can specify the output location with `--adapter-path`.

You can resume fine-tuning with an existing adapter with
`--resume-adapter-file <path_to_adapters.safetensors>`.

<<<<<<< HEAD
### ORPO Training

Odds Ratio Preference Optimization (ORPO) training fine-tunes models using human preference data. Usage:

```shell
mlx_lm.lora \
 --model <path_to_model> \
 --train \
 --training-mode orpo \
 --data <path_to_data> \
 --beta 0.1
```

Parameters:

- `--beta`: Temperature for logistic function (default: 0.1)

Data format (JSONL):

```jsonl
# Basic format with string responses
{"prompt": "User prompt", "chosen": "Preferred response", "rejected": "Less preferred response"}

# With custom preference score
{"prompt": "User prompt", "chosen": "Preferred response", "rejected": "Less preferred response", "preference_score": 8.0}

# With system message
{"prompt": "User prompt", "chosen": "Preferred response", "rejected": "Less preferred response", "system": "System instruction"}

# With full conversation objects
{
  "prompt": "User prompt",
  "chosen": {
    "messages": [
      {"role": "system", "content": "System instruction"},
      {"role": "user", "content": "User message"},
      {"role": "assistant", "content": "Assistant response"}
    ]
  },
  "rejected": {
    "messages": [
      {"role": "system", "content": "System instruction"},
      {"role": "user", "content": "User message"},
      {"role": "assistant", "content": "Assistant response"}
    ]
  }
}
```

The trainer assigns binary rewards (1.0 chosen, 0.0 rejected) if no explicit rewards provided via `preference_score`.
=======
#### Prompt Masking

The default training computes a loss for every token in the sample. You can
ignore the prompt and compute loss for just the completion by passing
`--mask-prompt`. Note this is only supported for `chat` and `completion`
datasets. For `chat` datasets the final message in the message list is
considered the completion. See the [dataset section](#Data) for more details. 
>>>>>>> 5865899c

### Evaluate

To compute test set perplexity use:

```shell
mlx_lm.lora \
    --model <path_to_model> \
    --adapter-path <path_to_adapters> \
    --data <path_to_data> \
    --test
```

### Generate

For generation use `mlx_lm.generate`:

```shell
mlx_lm.generate \
    --model <path_to_model> \
    --adapter-path <path_to_adapters> \
    --prompt "<your_model_prompt>"
```

## Fuse

You can generate a model fused with the low-rank adapters using the
`mlx_lm.fuse` command. This command also allows you to optionally:

- Upload the fused model to the Hugging Face Hub.
- Export the fused model to GGUF. Note GGUF support is limited to Mistral,
  Mixtral, and Llama style models in fp16 precision.

To see supported options run:

```shell
mlx_lm.fuse --help
```

To generate the fused model run:

```shell
mlx_lm.fuse --model <path_to_model>
```

This will by default load the adapters from `adapters/`, and save the fused
model in the path `fused_model/`. All of these are configurable.

To upload a fused model, supply the `--upload-repo` and `--hf-path` arguments
to `mlx_lm.fuse`. The latter is the repo name of the original model, which is
useful for the sake of attribution and model versioning.

For example, to fuse and upload a model derived from Mistral-7B-v0.1, run:

```shell
mlx_lm.fuse \
    --model mistralai/Mistral-7B-v0.1 \
    --upload-repo mlx-community/my-lora-mistral-7b \
    --hf-path mistralai/Mistral-7B-v0.1
```

To export a fused model to GGUF, run:

```shell
mlx_lm.fuse \
    --model mistralai/Mistral-7B-v0.1 \
    --export-gguf
```

This will save the GGUF model in `fused_model/ggml-model-f16.gguf`. You
can specify the file name with `--gguf-path`.

## Data

The LoRA command expects you to provide a dataset with `--data`. The MLX
Examples GitHub repo has an [example of the WikiSQL
data](https://github.com/ml-explore/mlx-examples/tree/main/lora/data) in the
correct format.

Datasets can be specified in `*.jsonl` files locally or loaded from Hugging
Face. 

### Local Datasets

For fine-tuning (`--train`), the data loader expects a `train.jsonl` and a
`valid.jsonl` to be in the data directory. For evaluation (`--test`), the data
loader expects a `test.jsonl` in the data directory. 

Currently, `*.jsonl` files support `chat`, `tools`, `completions`, and `text`
data formats. Here are examples of these formats:

`chat`:

```jsonl
{"messages": [{"role": "system", "content": "You are a helpful assistant."}, {"role": "user", "content": "Hello."}, {"role": "assistant", "content": "How can I assistant you today."}]}
```

`tools`:

```jsonl
{"messages":[{"role":"user","content":"What is the weather in San Francisco?"},{"role":"assistant","tool_calls":[{"id":"call_id","type":"function","function":{"name":"get_current_weather","arguments":"{\"location\": \"San Francisco, USA\", \"format\": \"celsius\"}"}}]}],"tools":[{"type":"function","function":{"name":"get_current_weather","description":"Get the current weather","parameters":{"type":"object","properties":{"location":{"type":"string","description":"The city and country, eg. San Francisco, USA"},"format":{"type":"string","enum":["celsius","fahrenheit"]}},"required":["location","format"]}}}]}
```

<details>
<summary>View the expanded single data tool format</summary>

```jsonl
{
    "messages": [
        { "role": "user", "content": "What is the weather in San Francisco?" },
        {
            "role": "assistant",
            "tool_calls": [
                {
                    "id": "call_id",
                    "type": "function",
                    "function": {
                        "name": "get_current_weather",
                        "arguments": "{\"location\": \"San Francisco, USA\", \"format\": \"celsius\"}"
                    }
                }
            ]
        }
    ],
    "tools": [
        {
            "type": "function",
            "function": {
                "name": "get_current_weather",
                "description": "Get the current weather",
                "parameters": {
                    "type": "object",
                    "properties": {
                        "location": {
                            "type": "string",
                            "description": "The city and country, eg. San Francisco, USA"
                        },
                        "format": { "type": "string", "enum": ["celsius", "fahrenheit"] }
                    },
                    "required": ["location", "format"]
                }
            }
        }
    ]
}
```


The format for the `arguments` field in a function varies for different models.
Common formats include JSON strings and dictionaries. The example provided
follows the format used by
[OpenAI](https://platform.openai.com/docs/guides/fine-tuning/fine-tuning-examples)
and [Mistral
AI](https://github.com/mistralai/mistral-finetune?tab=readme-ov-file#instruct).
A dictionary format is used in Hugging Face's [chat
templates](https://huggingface.co/docs/transformers/main/en/chat_templating#a-complete-tool-use-example).
Refer to the documentation for the model you are fine-tuning for more details.

</details>

`completions`:

```jsonl
{"prompt": "What is the capital of France?", "completion": "Paris."}
```

For the `completions` data format, a different key can be used for the prompt
and completion by specifying the following in the YAML config:

```yaml
prompt_feature: "input"
completion_feature: "output"
```

Here, `"input"` is the expected key instead of the default `"prompt"`, and
`"output"` is the expected key instead of `"completion"`. 

`text`:

```jsonl
{"text": "This is an example for the model."}
```

Note, the format is automatically determined by the dataset. Note also, keys
in each line not expected by the loader will be ignored.

> [!NOTE]
> Each example in the datasets must be on a single line. Do not put more than
> one example per line and do not split an example across multiple lines.

### Hugging Face Datasets

To use Hugging Face datasets, first install the `datasets` package:

```
pip install datasets
```

If the Hugging Face dataset is already in a supported format, you can specify
it on the command line. For example, pass `--data mlx-community/wikisql` to
train on the pre-formatted WikiwSQL data.

Otherwise, provide a mapping of keys in the dataset to the features MLX LM
expects. Use a YAML config to specify the Hugging Face dataset arguments. For
example:

```yaml
hf_dataset:
  name: "billsum"
  prompt_feature: "text"
  completion_feature: "summary"
```

- Use `prompt_feature` and `completion_feature` to specify keys for a
  `completions` dataset. Use `text_feature` to specify the key for a `text`
  dataset. Use `chat_feature` to specify the key for a chat dataset.

- To specify the train, valid, or test splits, set the corresponding
  `{train,valid,test}_split` argument. 

You can specify a list of Hugging Face datasets with a list of records each
with the same structure as above. For example:

```yaml
hf_dataset:
  - name: "Open-Orca/OpenOrca"
    train_split: "train[:90%]"
    valid_split: "train[-10%:]"
    prompt_feature: "question"
    completion_feature: "response"
  - name: "trl-lib/ultrafeedback_binarized"
    train_split: "train[:90%]"
    valid_split: "train[-10%:]"
    chat_feature: "chosen"
```

- Arguments specified in `config` will be passed as keyword arguments to
  [`datasets.load_dataset`](https://huggingface.co/docs/datasets/v2.20.0/en/package_reference/loading_methods#datasets.load_dataset).

In general, for the `chat`, `tools` and `completions` formats, Hugging Face
[chat
templates](https://huggingface.co/docs/transformers/main/en/chat_templating)
are used. This applies the model's chat template by default. If the model does
not have a chat template, then Hugging Face will use a default. For example,
the final text in the `chat` example above with Hugging Face's default template
becomes:

```text
<|im_start|>system
You are a helpful assistant.<|im_end|>
<|im_start|>user
Hello.<|im_end|>
<|im_start|>assistant
How can I assistant you today.<|im_end|>
```

If you are unsure of the format to use, the `chat` or `completions` are good to
start with. For custom requirements on the format of the dataset, use the
`text` format to assemble the content yourself.

## Memory Issues

Fine-tuning a large model with LoRA requires a machine with a decent amount
of memory. Here are some tips to reduce memory use should you need to do so:

1. Try quantization (QLoRA). You can use QLoRA by generating a quantized model
   with `convert.py` and the `-q` flag. See the [Setup](#setup) section for
   more details.

2. Try using a smaller batch size with `--batch-size`. The default is `4` so
   setting this to `2` or `1` will reduce memory consumption. This may slow
   things down a little, but will also reduce the memory use.

3. Reduce the number of layers to fine-tune with `--num-layers`. The default
   is `16`, so you can try `8` or `4`. This reduces the amount of memory
   needed for back propagation. It may also reduce the quality of the
   fine-tuned model if you are fine-tuning with a lot of data.

4. Longer examples require more memory. If it makes sense for your data, one thing
   you can do is break your examples into smaller
   sequences when making the `{train, valid, test}.jsonl` files.

5. Gradient checkpointing lets you trade-off memory use (less) for computation
   (more) by recomputing instead of storing intermediate values needed by the
   backward pass. You can use gradient checkpointing by passing the
   `--grad-checkpoint` flag. Gradient checkpointing will be more helpful for
   larger batch sizes or sequence lengths with smaller or quantized models.

For example, for a machine with 32 GB the following should run reasonably fast:

```
mlx_lm.lora \
    --model mistralai/Mistral-7B-v0.1 \
    --train \
    --batch-size 1 \
    --num-layers 4 \
    --data wikisql
```

The above command on an M1 Max with 32 GB runs at about 250
tokens-per-second, using the MLX Example
[`wikisql`](https://github.com/ml-explore/mlx-examples/tree/main/lora/data)
data set.

[^lora]: Refer to the [arXiv paper](https://arxiv.org/abs/2106.09685) for more details on LoRA.

[^qlora]: Refer to the paper [QLoRA: Efficient Finetuning of Quantized LLMs](https://arxiv.org/abs/2305.14314)<|MERGE_RESOLUTION|>--- conflicted
+++ resolved
@@ -78,7 +78,14 @@
 You can resume fine-tuning with an existing adapter with
 `--resume-adapter-file <path_to_adapters.safetensors>`.
 
-<<<<<<< HEAD
+#### Prompt Masking
+
+The default training computes a loss for every token in the sample. You can
+ignore the prompt and compute loss for just the completion by passing
+`--mask-prompt`. Note this is only supported for `chat` and `completion`
+datasets. For `chat` datasets the final message in the message list is
+considered the completion. See the [dataset section](#Data) for more details.
+
 ### ORPO Training
 
 Odds Ratio Preference Optimization (ORPO) training fine-tunes models using human preference data. Usage:
@@ -129,15 +136,6 @@
 ```
 
 The trainer assigns binary rewards (1.0 chosen, 0.0 rejected) if no explicit rewards provided via `preference_score`.
-=======
-#### Prompt Masking
-
-The default training computes a loss for every token in the sample. You can
-ignore the prompt and compute loss for just the completion by passing
-`--mask-prompt`. Note this is only supported for `chat` and `completion`
-datasets. For `chat` datasets the final message in the message list is
-considered the completion. See the [dataset section](#Data) for more details. 
->>>>>>> 5865899c
 
 ### Evaluate
 
