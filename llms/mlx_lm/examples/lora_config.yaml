--- conflicted
+++ resolved
@@ -7,7 +7,6 @@
 # The fine-tuning method: "lora", "dora", or "full".
 fine_tune_type: lora
 
-<<<<<<< HEAD
 # The training-mode: "normal", or "dpo"
 training_mode: normal 
 
@@ -20,7 +19,7 @@
 # If reference_model_path is not given it will just use the same model
 # reference_model_path: "mlx_model"
 # train_bias_only: False
-=======
+
 # The Optimizer with its possible inputs
 optimizer: adamw
 # optimizer_config:
@@ -29,7 +28,6 @@
 #     eps: 1e-6
 #     weight_decay: 0.05
 #     bias_correction: true
->>>>>>> d2e02b3a
 
 # Directory with {train, valid, test}.jsonl files
 data: "/path/to/training/data"
