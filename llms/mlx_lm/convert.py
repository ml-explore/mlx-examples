--- conflicted
+++ resolved
@@ -2,7 +2,6 @@
 import copy
 import glob
 import json
-import shutil
 from pathlib import Path
 from typing import Dict, Tuple
 
@@ -11,12 +10,7 @@
 import transformers
 from mlx.utils import tree_flatten
 
-<<<<<<< HEAD
-from .tokenizer_utils import copy_tokenizer_files
-from .utils import get_model_path, load_model
-=======
 from .utils import get_model_path, linear_class_predicate, load_model
->>>>>>> de15532d
 
 MAX_FILE_SIZE_GB = 15
 
@@ -62,44 +56,20 @@
 
 
 def fetch_from_hub(
-    model_path: Path,
-) -> Tuple[Dict, dict]:
-    """
-    Fetches the model weights and configuration from the Hugging Face Hub.
-
-    Args:
-        model_path (Path): Path to the Hugging Face model directory.
-
-<<<<<<< HEAD
-    Returns:
-        Tuple[Dict, dict]: A tuple containing the model weights and configuration dictionary.
-    """
-    weight_files = glob.glob(f"{model_path}/*.safetensors")
-    if not weight_files:
-        raise FileNotFoundError(f"No safetensors found in {model_path}")
-
-    weights = {}
-    for wf in weight_files:
-        weights.update(mx.load(wf).items())
-=======
+    model_path: str,
+) -> Tuple[Dict, dict, transformers.PreTrainedTokenizer]:
+    model_path = get_model_path(model_path)
+
     model = load_model(model_path)
->>>>>>> de15532d
 
     config = transformers.AutoConfig.from_pretrained(model_path)
-
-<<<<<<< HEAD
-    return weights, config.to_dict()
-
-
-def quantize_model(
-    weights: dict, config: dict, hf_path: Path, q_group_size: int, q_bits: int
-=======
+    tokenizer = transformers.AutoTokenizer.from_pretrained(model_path)
+
     return model, config.to_dict(), tokenizer
 
 
 def quantize_model(
     model: nn.Module, config: dict, q_group_size: int, q_bits: int
->>>>>>> de15532d
 ) -> tuple:
     """
     Applies quantization to the model weights.
@@ -107,10 +77,6 @@
     Args:
         model (nn.Module): The model to be quantized.
         config (dict): Model configuration.
-<<<<<<< HEAD
-        hf_path (Path): HF model path..
-=======
->>>>>>> de15532d
         q_group_size (int): Group size for quantization.
         q_bits (int): Bits per weight for quantization.
 
@@ -118,22 +84,11 @@
         tuple: Tuple containing quantized weights and config.
     """
     quantized_config = copy.deepcopy(config)
-<<<<<<< HEAD
-    model = load_model(hf_path)
-    model.load_weights(list(weights.items()))
-
-    nn.QuantizedLinear.quantize_module(model, q_group_size, q_bits)
-    quantized_config["quantization"] = {
-        "group_size": q_group_size,
-        "bits": q_bits,
-    }
-=======
 
     nn.QuantizedLinear.quantize_module(
         model, q_group_size, q_bits, linear_class_predicate=linear_class_predicate
     )
     quantized_config["quantization"] = {"group_size": q_group_size, "bits": q_bits}
->>>>>>> de15532d
     quantized_weights = dict(tree_flatten(model.parameters()))
 
     return quantized_weights, quantized_config
@@ -209,26 +164,6 @@
     )
 
 
-def prepare_and_save_model(
-    mlx_path: Path, weights: dict, config: dict, model_path: Path
-):
-    """Prepares and saves the model to the given path."""
-    mlx_path.mkdir(parents=True, exist_ok=True)
-
-    shards = make_shards(weights)
-    for i, shard in enumerate(shards):
-        mx.save_safetensors(str(mlx_path / f"weights.{i:02d}.safetensors"), shard)
-
-    script_files = model_path.glob("*.py")
-    for file in script_files:
-        shutil.copy(file, mlx_path)
-
-    copy_tokenizer_files(model_path, mlx_path, config["model_type"])
-
-    with open(mlx_path / "config.json", "w") as fid:
-        json.dump(config, fid, indent=4)
-
-
 def convert(
     hf_path: str,
     mlx_path: str = "mlx_model",
@@ -238,46 +173,26 @@
     dtype: str = "float16",
     upload_repo: str = None,
 ):
-    """
-    Convert the Hugging Face model to MLX format. Supports quantization and uploading to Hugging Face hub.
-
-    Args:
-        hf_path (str): Path to the original Hugging Face model.
-        mlx_path (str): Path to save the converted MLX model.
-        quantize (bool): If True, quantizes the model.
-        q_group_size (int): Group size for quantization (effective if quantize=True).
-        q_bits (int): Number of bits per weight for quantization (effective if quantize=True).
-        dtype (str): Data type for the model parameters
-        upload_repo (str, optional): Repository name to upload the converted model to the Hugging Face hub.
-
-    """
     print("[INFO] Loading")
-<<<<<<< HEAD
-    model_path = get_model_path(hf_path)
-
-    weights, config = fetch_from_hub(model_path)
-=======
     model, config, tokenizer = fetch_from_hub(hf_path)
 
     weights = dict(tree_flatten(model.parameters()))
->>>>>>> de15532d
     dtype = mx.float16 if quantize else getattr(mx, dtype)
     weights = {k: v.astype(dtype) for k, v in weights.items()}
 
     if quantize:
         print("[INFO] Quantizing")
-<<<<<<< HEAD
-        weights, config = quantize_model(
-            weights, config, model_path, q_group_size, q_bits
-        )
-=======
         model.load_weights(list(weights.items()))
         weights, config = quantize_model(model, config, q_group_size, q_bits)
->>>>>>> de15532d
 
     mlx_path = Path(mlx_path)
-
-    prepare_and_save_model(mlx_path, weights, config, model_path)
+    mlx_path.mkdir(parents=True, exist_ok=True)
+    shards = make_shards(weights)
+    for i, shard in enumerate(shards):
+        mx.save_safetensors(str(mlx_path / f"weights.{i:02d}.safetensors"), shard)
+    tokenizer.save_pretrained(mlx_path)
+    with open(mlx_path / "config.json", "w") as fid:
+        json.dump(config, fid, indent=4)
 
     if upload_repo is not None:
         upload_to_hub(mlx_path, upload_repo, hf_path)
