--- conflicted
+++ resolved
@@ -266,14 +266,13 @@
                 ),
                 range(max_tokens),
             ):
-<<<<<<< HEAD
                 tokens.append(token)
                 stop_sequence_buffer.append(token)
                 if len(stop_sequence_buffer) > max_stop_id_sequence_len:
                     if REPLACEMENT_CHAR in _tokenizer.decode(token):
                         continue
                     stop_condition = stopping_criteria(
-                        stop_sequence_buffer,
+                        tokens,
                         stop_id_sequences,
                         eos_token_id,
                     )
@@ -299,13 +298,6 @@
             # check is there any remaining text to send
             if stop_sequence_buffer:
                 generated_text = _tokenizer.decode(tokens)
-=======
-                # This is a workaround because the llama tokenizer emits spaces when decoding token by token.
-                accumulated_tokens.append(token)
-                if REPLACEMENT_CHAR in _tokenizer.decode(token):
-                    continue
-                generated_text = _tokenizer.decode(accumulated_tokens)
->>>>>>> ad713a3f
                 next_chunk = generated_text[current_generated_text_index:]
                 response = create_chunk_response(chat_id, requested_model, next_chunk)
                 try:
