# Copyright © 2023-2024 Apple Inc.

import argparse
import json
import logging
import platform
import time
import uuid
import warnings
from dataclasses import dataclass, field
from http.server import BaseHTTPRequestHandler, HTTPServer
from pathlib import Path
from typing import (
    Any,
    Dict,
    List,
    Literal,
    NamedTuple,
    Optional,
    Sequence,
    Tuple,
    Union,
)

import mlx.core as mx
from huggingface_hub import scan_cache_dir

from ._version import __version__
from .models.cache import make_prompt_cache
from .utils import generate_step, load


def get_system_fingerprint():
    gpu_arch = mx.metal.device_info()["architecture"] if mx.metal.is_available() else ""
    return f"{__version__}-{mx.__version__}-{platform.platform()}-{gpu_arch}"


class StopCondition(NamedTuple):
    stop_met: bool
    trim_length: int


def stopping_criteria(
    tokens: List[int],
    stop_id_sequences: List[List[int]],
    eos_token_id: Union[int, None],
) -> StopCondition:
    """
    Determines whether the token generation should stop based on predefined
    conditions.

    Args:
        tokens (List[int]): The current sequence of generated tokens.
        stop_id_sequences (List[List[[int]]): A list of integer lists, each
          representing a sequence of token IDs. If the end of the `tokens`
          list matches any of these sequences, the generation should stop.
        eos_token_id (Union[int, None]): The token ID that represents the
          end-of-sequence. If the last token in `tokens` matches this, the
          generation should stop.

    Returns:
        StopCondition: A named tuple indicating whether the stop condition has
          been met (`stop_met`) and how many tokens should be trimmed from the
          end if it has (`trim_length`).
    """
    if tokens and tokens[-1] == eos_token_id:
        return StopCondition(stop_met=True, trim_length=1)

    for stop_ids in stop_id_sequences:
        if len(tokens) >= len(stop_ids):
            if tokens[-len(stop_ids) :] == stop_ids:
                return StopCondition(stop_met=True, trim_length=len(stop_ids))

    return StopCondition(stop_met=False, trim_length=0)


def sequence_overlap(s1: Sequence, s2: Sequence) -> bool:
    """
    Checks if a suffix of s1 has overlap with a prefix of s2

    Args:
        s1 (Sequence): The first sequence
        s2 (Sequence): The second sequence

    Returns:
        bool: If the two sequences have overlap
    """
    max_overlap = min(len(s1), len(s2))
    return any(s1[-i:] == s2[:i] for i in range(1, max_overlap + 1))


def convert_chat(messages: List[dict], role_mapping: Optional[dict] = None):
    default_role_mapping = {
        "system_prompt": (
            "A chat between a curious user and an artificial intelligence "
            "assistant. The assistant follows the given rules no matter what."
        ),
        "system": "ASSISTANT's RULE: ",
        "user": "USER: ",
        "assistant": "ASSISTANT: ",
        "stop": "\n",
    }
    role_mapping = role_mapping if role_mapping is not None else default_role_mapping

    prompt = ""
    for line in messages:
        role_prefix = role_mapping.get(line["role"], "")
        stop = role_mapping.get("stop", "")
        content = line.get("content", "")
        prompt += f"{role_prefix}{content}{stop}"

    prompt += role_mapping.get("assistant", "")
    return prompt.rstrip()


@dataclass
class PromptCache:
    cache: List[Any] = field(default_factory=list)
    model_key: Tuple[str, Optional[str]] = ("", None)
    tokens: List[int] = field(default_factory=list)


class ModelProvider:
    def __init__(self, cli_args: argparse.Namespace):
        """Load models on demand and persist them across the whole process."""
        self.cli_args = cli_args
        self.model_key = None
        self.model = None
        self.tokenizer = None

        # Preload the default model if it is provided
        if self.cli_args.model is not None:
            self.load("default_model")

    def _validate_model_path(self, model_path: str):
        model_path = Path(model_path)
        if model_path.exists() and not model_path.is_relative_to(Path.cwd()):
            raise RuntimeError(
                "Local models must be relative to the current working dir."
            )

    # Added in adapter_path to load dynamically
    def load(self, model_path, adapter_path=None):
        if self.model_key == (model_path, adapter_path):
            return self.model, self.tokenizer

        # Remove the old model if it exists.
        self.model = None
        self.tokenizer = None
        self.model_key = None

        # Building tokenizer_config
        tokenizer_config = {
            "trust_remote_code": True if self.cli_args.trust_remote_code else None
        }
        if self.cli_args.chat_template:
            tokenizer_config["chat_template"] = self.cli_args.chat_template

        if model_path == "default_model" and self.cli_args.model is not None:
            model, tokenizer = load(
                self.cli_args.model,
                adapter_path=(
                    adapter_path if adapter_path else self.cli_args.adapter_path
                ),  # if the user doesn't change the model but adds an adapter path
                tokenizer_config=tokenizer_config,
            )
        else:
            self._validate_model_path(model_path)
            model, tokenizer = load(
                model_path, adapter_path=adapter_path, tokenizer_config=tokenizer_config
            )

        if self.cli_args.use_default_chat_template:
            if tokenizer.chat_template is None:
                tokenizer.chat_template = tokenizer.default_chat_template

        self.model_key = (model_path, adapter_path)
        self.model = model
        self.tokenizer = tokenizer

        return self.model, self.tokenizer


class APIHandler(BaseHTTPRequestHandler):
    def __init__(
        self,
        model_provider: ModelProvider,
        *args,
        prompt_cache: Optional[PromptCache] = None,
        system_fingerprint: Optional[str] = None,
        **kwargs,
    ):
        """
        Create static request specific metadata
        """
        self.created = int(time.time())
        self.model_provider = model_provider
        self.prompt_cache = prompt_cache or PromptCache()
        self.system_fingerprint = system_fingerprint or get_system_fingerprint()
        super().__init__(*args, **kwargs)

    def _set_cors_headers(self):
        self.send_header("Access-Control-Allow-Origin", "*")
        self.send_header("Access-Control-Allow-Methods", "*")
        self.send_header("Access-Control-Allow-Headers", "*")

    def _set_completion_headers(self, status_code: int = 200):
        self.send_response(status_code)
        self.send_header("Content-type", "application/json")
        self._set_cors_headers()

    def _set_stream_headers(self, status_code: int = 200):
        self.send_response(status_code)
        self.send_header("Content-type", "text/event-stream")
        self.send_header("Cache-Control", "no-cache")
        self._set_cors_headers()

    def do_OPTIONS(self):
        self._set_completion_headers(204)
        self.end_headers()

    def do_POST(self):
        """
        Respond to a POST request from a client.
        """
        endpoints = {
            "/v1/completions": self.handle_text_completions,
            "/v1/chat/completions": self.handle_chat_completions,
            "/chat/completions": self.handle_chat_completions,
        }

        if self.path not in endpoints:
            self._set_completion_headers(404)
            self.end_headers()
            self.wfile.write(b"Not Found")
            return

        # Fetch and parse request body
        content_length = int(self.headers["Content-Length"])
        raw_body = self.rfile.read(content_length)
        self.body = json.loads(raw_body.decode())
        indent = "\t"  # Backslashes can't be inside of f-strings
        logging.debug(f"Incoming Request Body: {json.dumps(self.body, indent=indent)}")
        assert isinstance(
            self.body, dict
        ), f"Request should be dict, but got {type(self.body)}"

        # Extract request parameters from the body
        self.stream = self.body.get("stream", False)
        self.stream_options = self.body.get("stream_options", None)
        self.requested_model = self.body.get("model", "default_model")
        self.adapter = self.body.get("adapters", None)
        self.max_tokens = self.body.get("max_completion_tokens", None)
        if self.max_tokens is None:
            self.max_tokens = self.body.get("max_tokens", 512)
        self.temperature = self.body.get("temperature", 1.0)
        self.top_p = self.body.get("top_p", 1.0)
        self.repetition_penalty = self.body.get("repetition_penalty", 1.0)
        self.repetition_context_size = self.body.get("repetition_context_size", 20)
        self.logit_bias = self.body.get("logit_bias", None)
        self.logprobs = self.body.get("logprobs", -1)
        self.validate_model_parameters()

        # Load the model if needed
        try:
            self.model, self.tokenizer = self.model_provider.load(
                self.requested_model, self.adapter
            )
        except:
            self._set_completion_headers(404)
            self.end_headers()
            self.wfile.write(b"Not Found")
            return

        # Get stop id sequences, if provided
        stop_words = self.body.get("stop")
        stop_words = stop_words or []
        stop_words = [stop_words] if isinstance(stop_words, str) else stop_words
        stop_id_sequences = [
            self.tokenizer.encode(stop_word, add_special_tokens=False)
            for stop_word in stop_words
        ]

        # Send header type
        (
            self._set_stream_headers(200)
            if self.stream
            else self._set_completion_headers(200)
        )

        # Call endpoint specific method
        prompt = endpoints[self.path]()

        # Call method based on response type
        method = self.handle_stream if self.stream else self.handle_completion
        method(prompt, stop_id_sequences)

    def validate_model_parameters(self):
        """
        Validate the model parameters passed in the request for the correct types and values.
        """
        if not isinstance(self.stream, bool):
            raise ValueError("stream must be a boolean")

        if not isinstance(self.max_tokens, int) or self.max_tokens < 0:
            raise ValueError("max_tokens must be a non-negative integer")

        if not isinstance(self.temperature, (float, int)) or self.temperature < 0:
            raise ValueError("temperature must be a non-negative float")

        if not isinstance(self.top_p, (float, int)) or self.top_p < 0 or self.top_p > 1:
            raise ValueError("top_p must be a float between 0 and 1")

        if (
            not isinstance(self.repetition_penalty, (float, int))
            or self.repetition_penalty < 0
        ):
            raise ValueError("repetition_penalty must be a non-negative float")

        if self.logprobs != -1 and not (0 < self.logprobs <= 10):
            raise ValueError(
                f"logprobs must be between 1 and 10 but got {self.logprobs:,}"
            )

        if (
            not isinstance(self.repetition_context_size, int)
            or self.repetition_context_size < 0
        ):
            raise ValueError("repetition_context_size must be a non-negative integer")

        if self.logit_bias is not None:
            if not isinstance(self.logit_bias, dict):
                raise ValueError("logit_bias must be a dict of int to float")

            try:
                self.logit_bias = {int(k): v for k, v in self.logit_bias.items()}
            except ValueError:
                raise ValueError("logit_bias must be a dict of int to float")

        if not isinstance(self.requested_model, str):
            raise ValueError("model must be a string")
        if self.adapter is not None and not isinstance(self.adapter, str):
            raise ValueError("adapter must be a string")

    def generate_response(
        self,
        text: str,
        finish_reason: Union[Literal["length", "stop"], None],
        prompt_token_count: Optional[int] = None,
        completion_token_count: Optional[int] = None,
        token_logprobs: Optional[List[float]] = None,
        top_tokens: Optional[List[Dict[int, float]]] = None,
        tokens: Optional[List[int]] = None,
    ) -> dict:
        """
        Generate a single response packet based on response type (stream or
        not), completion type and parameters.

        Args:
            text (str): Text generated by model
            finish_reason (Union[Literal["length", "stop"], None]): The reason the
              response is being sent: "length", "stop" or `None`.
            prompt_token_count (Optional[int]): The number of tokens in the prompt,
              used to populate the "usage" field (not used when stream).
            completion_token_count (Optional[int]): The number of tokens in the
              response, used to populate the "usage" field (not used when stream).
            token_logprobs (Optional[List[float]]): The log probabilities per token,
              in token order.
            top_tokens (Optional[List[Dict[int, float]]]): List of dictionaries mapping
              tokens to logprobs for the top N tokens at each token position.
            tokens (Optional[List[int]]): List of tokens to return with logprobs structure

        Returns:
            dict: A dictionary containing the response, in the same format as
              OpenAI's API.
        """
        token_logprobs = token_logprobs if token_logprobs else []
        top_logprobs = top_tokens if top_tokens else []

        # Static response
        response = {
            "id": self.request_id,
            "system_fingerprint": self.system_fingerprint,
            "object": self.object_type,
            "model": self.requested_model,
            "created": self.created,
            "choices": [
                {
                    "index": 0,
                    "logprobs": {
                        "token_logprobs": token_logprobs,
                        "top_logprobs": top_logprobs,
                        "tokens": tokens,
                    },
                    "finish_reason": finish_reason,
                }
            ],
        }

        if not self.stream:
            if not (
                isinstance(prompt_token_count, int)
                and isinstance(completion_token_count, int)
            ):
                raise ValueError(
                    "Response type is complete, but token counts not provided"
                )

            response["usage"] = {
                "prompt_tokens": prompt_token_count,
                "completion_tokens": completion_token_count,
                "total_tokens": prompt_token_count + completion_token_count,
            }

        choice = response["choices"][0]

        # Add dynamic response
        if self.object_type.startswith("chat.completion"):
            key_name = "delta" if self.stream else "message"
            choice[key_name] = {"role": "assistant", "content": text}
        elif self.object_type == "text_completion":
            choice.update(text=text)
        else:
            ValueError(f"Unsupported response type: {self.object_type}")

        return response

    def get_prompt_cache(self, prompt):
        cache_len = len(self.prompt_cache.tokens)
        if (
            self.prompt_cache.model_key != self.model_provider.model_key
            or cache_len >= len(prompt)
            or self.prompt_cache.tokens != prompt[:cache_len]
        ):
            self.prompt_cache.model_key = self.model_provider.model_key
            self.prompt_cache.cache = make_prompt_cache(self.model_provider.model)
        else:
            prompt = prompt[cache_len:]
        self.prompt_cache.tokens.extend(prompt)
        return prompt

    def handle_completion(
        self,
        prompt: List[int],
        stop_id_sequences: List[List[int]],
    ):
        """
        Generate a response to a prompt and send it to the client in a single batch.

        Args:
            prompt (List[int]): The tokenized prompt.
            stop_id_sequences (List[List[int]]): A list of stop words passed
              to the stopping_criteria function
        """
        detokenizer = self.tokenizer.detokenizer
        detokenizer.reset()
        tokens = []
        finish_reason = "length"
        stop_sequence_suffix = None
        logging.debug(f"Starting completion:")
        token_logprobs = []
        top_tokens = []

        prompt = self.get_prompt_cache(prompt)

        for _, (token, logprobs) in zip(
            range(self.max_tokens),
            generate_step(
<<<<<<< HEAD
                prompts=prompt[None],
=======
                prompt=mx.array(prompt),
>>>>>>> 9000e280
                model=self.model,
                temp=self.temperature,
                top_p=self.top_p,
                repetition_penalty=self.repetition_penalty,
                repetition_context_size=self.repetition_context_size,
                logit_bias=self.logit_bias,
                prompt_cache=self.prompt_cache.cache,
            ),
        ):
            token = token.item()
            logprobs = logprobs.squeeze(0)
            detokenizer.add_token(token)
            logging.debug(detokenizer.text)
            tokens.append(token)

            if self.logprobs > 0:
                sorted_indices = mx.argpartition(-logprobs, kth=self.logprobs - 1)
                top_indices = sorted_indices[: self.logprobs]
                top_logprobs = logprobs[top_indices]
                top_token_info = zip(top_indices.tolist(), top_logprobs.tolist())
                top_tokens.append(tuple(top_token_info))

            token_logprobs.append(logprobs[token].item())

            stop_condition = stopping_criteria(
                tokens, stop_id_sequences, self.tokenizer.eos_token_id
            )
            if stop_condition.stop_met:
                finish_reason = "stop"
                if stop_condition.trim_length:
                    stop_sequence_suffix = self.tokenizer.decode(
                        tokens[-stop_condition.trim_length :]
                    )
                break

        self.prompt_cache.tokens.extend(tokens)
        detokenizer.finalize()
        text = (
            detokenizer.text
            if stop_sequence_suffix is None
            else detokenizer.text[: -len(stop_sequence_suffix)]
        )
        response = self.generate_response(
            text,
            finish_reason,
            len(prompt),
            len(tokens),
            token_logprobs=token_logprobs,
            top_tokens=top_tokens,
            tokens=tokens,
        )

        response_json = json.dumps(response).encode()
        indent = "\t"  # Backslashes can't be inside of f-strings
        logging.debug(f"Outgoing Response: {json.dumps(response, indent=indent)}")

        # Send an additional Content-Length header when it is known
        self.send_header("Content-Length", str(len(response_json)))
        self.end_headers()

        self.wfile.write(response_json)
        self.wfile.flush()

    def handle_stream(
        self,
        prompt: List[int],
        stop_id_sequences: List[List[int]],
    ):
        """
        Generate response to prompt and foward it to the client using a Server
        Sent Events (SSE) stream.

        Args:
            prompt (mx.array): The tokenized prompt
            stop_id_sequences (List[List[int]]): A list of stop words passed to
              the stopping_criteria function
        """
        # No additional headers are needed, call end_headers
        self.end_headers()

        detokenizer = self.tokenizer.detokenizer
        detokenizer.reset()
        tokens = []

        stop_sequence_suffix = None
        logging.debug(f"Starting stream:")

        prompt = self.get_prompt_cache(prompt)

        for _, (token, _) in zip(
            range(self.max_tokens),
            generate_step(
<<<<<<< HEAD
                prompts=prompt[None],
=======
                prompt=mx.array(prompt),
>>>>>>> 9000e280
                model=self.model,
                temp=self.temperature,
                top_p=self.top_p,
                repetition_penalty=self.repetition_penalty,
                repetition_context_size=self.repetition_context_size,
                prompt_cache=self.prompt_cache.cache,
            ),
        ):
            token = token.item()
            detokenizer.add_token(token)
            logging.debug(detokenizer.text)
            tokens.append(token)

            stop_condition = stopping_criteria(
                tokens,
                stop_id_sequences,
                self.tokenizer.eos_token_id,
            )
            if stop_condition.stop_met:
                if stop_condition.trim_length:
                    stop_sequence_suffix = self.tokenizer.decode(
                        tokens[-stop_condition.trim_length :]
                    )
                break

            # If the end of tokens overlaps with a stop sequence, generate new
            # tokens until we know if the stop sequence is hit or not
            if any(
                (sequence_overlap(tokens, sequence) for sequence in stop_id_sequences)
            ):
                continue

            new_text = detokenizer.last_segment
            if new_text:
                response = self.generate_response(new_text, None)
                self.wfile.write(f"data: {json.dumps(response)}\n\n".encode())
                self.wfile.flush()

        self.prompt_cache.tokens.extend(tokens)

        # check is there any remaining text to send
        detokenizer.finalize()
        last_segment = detokenizer.last_segment
        if last_segment:
            if stop_sequence_suffix is not None:
                last_segment = last_segment[: -len(stop_sequence_suffix)]
            response = self.generate_response(last_segment, "length")
            self.wfile.write(f"data: {json.dumps(response)}\n\n".encode())
            self.wfile.flush()

        if self.stream_options is not None and self.stream_options["include_usage"]:
            response = self.completion_usage_response(len(prompt), len(tokens))
            self.wfile.write(f"data: {json.dumps(response)}\n\n".encode())

        self.wfile.write("data: [DONE]\n\n".encode())
        self.wfile.flush()

    def completion_usage_response(
        self,
        prompt_token_count: Optional[int] = None,
        completion_token_count: Optional[int] = None,
    ):
        response = {
            "id": self.request_id,
            "system_fingerprint": self.system_fingerprint,
            "object": "chat.completion",
            "model": self.requested_model,
            "created": self.created,
            "choices": [],
            "usage": {
                "prompt_tokens": prompt_token_count,
                "completion_tokens": completion_token_count,
                "total_tokens": prompt_token_count + completion_token_count,
            },
        }
        return response

    def handle_chat_completions(self) -> List[int]:
        """
        Handle a chat completion request.

        Returns:
            mx.array: A mx.array of the tokenized prompt from the request body
        """
        body = self.body
        assert "messages" in body, "Request did not contain messages"

        # Determine response type
        self.request_id = f"chatcmpl-{uuid.uuid4()}"
        self.object_type = (
            "chat.completions.chunk" if self.stream else "chat.completions"
        )
        if (
            hasattr(self.tokenizer, "apply_chat_template")
            and self.tokenizer.chat_template
        ):
            prompt = self.tokenizer.apply_chat_template(
                body["messages"],
                body.get("tools", None),
                tokenize=True,
                add_generation_prompt=True,
            )
        else:
            prompt = convert_chat(body["messages"], body.get("role_mapping"))
            prompt = self.tokenizer.encode(prompt)

        return prompt

    def handle_text_completions(self) -> List[int]:
        """
        Handle a text completion request.

        Returns:
            mx.array: A mx.array of the tokenized prompt from the request body
        """
        # Determine response type
        self.request_id = f"cmpl-{uuid.uuid4()}"
        self.object_type = "text_completion"
        assert "prompt" in self.body, "Request did not contain a prompt"
        return self.tokenizer.encode(self.body["prompt"])

    def do_GET(self):
        """
        Respond to a GET request from a client.
        """
        if self.path == "/v1/models":
            self.handle_models_request()
        else:
            self._set_completion_headers(404)
            self.end_headers()
            self.wfile.write(b"Not Found")

    def handle_models_request(self):
        """
        Handle a GET request for the /v1/models endpoint.
        """
        self._set_completion_headers(200)
        self.end_headers()

        # Scan the cache directory for downloaded mlx models
        hf_cache_info = scan_cache_dir()
        downloaded_models = [
            repo for repo in hf_cache_info.repos if "mlx" in repo.repo_id
        ]

        # Create a list of available models
        models = [
            {
                "id": repo.repo_id,
                "object": "model",
                "created": self.created,
            }
            for repo in downloaded_models
        ]

        response = {"object": "list", "data": models}

        response_json = json.dumps(response).encode()
        self.wfile.write(response_json)
        self.wfile.flush()


def run(
    host: str,
    port: int,
    model_provider: ModelProvider,
    server_class=HTTPServer,
    handler_class=APIHandler,
):
    server_address = (host, port)
    prompt_cache = PromptCache()
    httpd = server_class(
        server_address,
        lambda *args, **kwargs: handler_class(
            model_provider,
            prompt_cache=prompt_cache,
            system_fingerprint=get_system_fingerprint(),
            *args,
            **kwargs,
        ),
    )
    warnings.warn(
        "mlx_lm.server is not recommended for production as "
        "it only implements basic security checks."
    )
    logging.info(f"Starting httpd at {host} on port {port}...")
    httpd.serve_forever()


def main():
    parser = argparse.ArgumentParser(description="MLX Http Server.")
    parser.add_argument(
        "--model",
        type=str,
        help="The path to the MLX model weights, tokenizer, and config",
    )
    parser.add_argument(
        "--adapter-path",
        type=str,
        help="Optional path for the trained adapter weights and config.",
    )
    parser.add_argument(
        "--host",
        type=str,
        default="127.0.0.1",
        help="Host for the HTTP server (default: 127.0.0.1)",
    )
    parser.add_argument(
        "--port",
        type=int,
        default=8080,
        help="Port for the HTTP server (default: 8080)",
    )
    parser.add_argument(
        "--trust-remote-code",
        action="store_true",
        help="Enable trusting remote code for tokenizer",
    )
    parser.add_argument(
        "--log-level",
        type=str,
        default="INFO",
        choices=["DEBUG", "INFO", "WARNING", "ERROR", "CRITICAL"],
        help="Set the logging level (default: INFO)",
    )
    parser.add_argument(
        "--cache-limit-gb",
        type=int,
        default=None,
        help="Set the MLX cache limit in GB",
        required=False,
    )
    parser.add_argument(
        "--chat-template",
        type=str,
        default="",
        help="Specify a chat template for the tokenizer",
        required=False,
    )
    parser.add_argument(
        "--use-default-chat-template",
        action="store_true",
        help="Use the default chat template",
    )
    args = parser.parse_args()

    logging.basicConfig(
        level=getattr(logging, args.log_level.upper(), None),
        format="%(asctime)s - %(levelname)s - %(message)s",
    )

    if args.cache_limit_gb is not None:
        logging.debug(f"Setting cache limit to {args.cache_limit_gb} GB")
        mx.metal.set_cache_limit(args.cache_limit_gb * 1024 * 1024 * 1024)

    run(args.host, args.port, ModelProvider(args))


if __name__ == "__main__":
    main()<|MERGE_RESOLUTION|>--- conflicted
+++ resolved
@@ -466,11 +466,7 @@
         for _, (token, logprobs) in zip(
             range(self.max_tokens),
             generate_step(
-<<<<<<< HEAD
-                prompts=prompt[None],
-=======
-                prompt=mx.array(prompt),
->>>>>>> 9000e280
+                prompts=mx.array(prompt[None]),
                 model=self.model,
                 temp=self.temperature,
                 top_p=self.top_p,
@@ -563,11 +559,7 @@
         for _, (token, _) in zip(
             range(self.max_tokens),
             generate_step(
-<<<<<<< HEAD
-                prompts=prompt[None],
-=======
-                prompt=mx.array(prompt),
->>>>>>> 9000e280
+                prompts=mx.array(prompt)[None],
                 model=self.model,
                 temp=self.temperature,
                 top_p=self.top_p,
