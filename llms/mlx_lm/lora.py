# Copyright © 2024 Apple Inc.

import argparse
import math
import os
import re
import types
from pathlib import Path

import mlx.nn as nn
import mlx.optimizers as optim
import numpy as np
import yaml

from .tokenizer_utils import TokenizerWrapper
from .tuner.datasets import load_dataset
from .tuner.trainer import TrainingArgs, TrainingCallback, evaluate, train
from .tuner.orpo_trainer import ORPOTrainingArgs, evaluate_orpo, train_orpo
from .tuner.utils import (
    build_schedule,
    linear_to_lora_layers,
    load_adapters,
    print_trainable_parameters,
)
from .utils import load, save_config

yaml_loader = yaml.SafeLoader
yaml_loader.add_implicit_resolver(
    "tag:yaml.org,2002:float",
    re.compile(
        """^(?:
     [-+]?(?:[0-9][0-9_]*)\\.[0-9_]*(?:[eE][-+]?[0-9]+)?
    |[-+]?(?:[0-9][0-9_]*)(?:[eE][-+]?[0-9]+)
    |\\.[0-9_]+(?:[eE][-+][0-9]+)?
    |[-+]?[0-9][0-9_]*(?::[0-5]?[0-9])+\\.[0-9_]*
    |[-+]?\\.(?:inf|Inf|INF)
    |\\.(?:nan|NaN|NAN))$""",
        re.X,
    ),
    list("-+0123456789."),
)

CONFIG_DEFAULTS = {
    "model": "mlx_model",
    "train": False,
    "fine_tune_type": "lora",
    "training_mode": "normal",
    "data": "data/",
    "seed": 0,
    "num_layers": 16,
    "batch_size": 4,
    "iters": 1000,
    "val_batches": 25,
    "learning_rate": 1e-5,
    "steps_per_report": 10,
    "steps_per_eval": 200,
    "resume_adapter_file": None,
    "adapter_path": "adapters",
    "save_every": 100,
    "test": False,
    "test_batches": 500,
    "max_seq_length": 2048,
    "config": None,
    "grad_checkpoint": False,
    "lr_schedule": None,
    "lora_parameters": {"rank": 8, "alpha": 16, "dropout": 0.0, "scale": 10.0},
    "beta": 0.1,
    "dpo_loss_type": "sigmoid",
    "delta": 50.0,
    "reference_model_path": None,
    "reward_scaling": 1.0,
}


def build_parser():
    parser = argparse.ArgumentParser(description="LoRA or QLoRA finetuning.")
    parser.add_argument(
        "--model",
        type=str,
        help="The path to the local model directory or Hugging Face repo.",
    )

    # Training args
    parser.add_argument(
        "--train",
        action="store_true",
        help="Do training",
        default=None,
    )
    parser.add_argument(
        "--data",
        type=str,
        help=(
            "Directory with {train, valid, test}.jsonl files or the name "
            "of a Hugging Face dataset (e.g., 'mlx-community/wikisql')"
        ),
    )
    parser.add_argument(
        "--fine-tune-type",
        type=str,
        choices=["lora", "dora", "full"],
        help="Type of fine-tuning to perform: lora, dora, or full.",
    )

    parser.add_argument(
        "--mask-prompt",
        action="store_true",
        help="Mask the prompt in the loss when training",
        default=False,
    )

    parser.add_argument(
        "--training-mode",
        type=str,
        choices=["normal", "dpo", "orpo"],
        help="Training mode: normal, DPO or ORPO.",
    )
    parser.add_argument(
        "--num-layers",
        type=int,
        help="Number of layers to fine-tune. Default is 16, use -1 for all.",
    )
    parser.add_argument("--batch-size", type=int, help="Minibatch size.")
    parser.add_argument("--iters", type=int, help="Iterations to train for.")
    parser.add_argument(
        "--val-batches",
        type=int,
        help="Number of validation batches, -1 uses the entire validation set.",
    )
    parser.add_argument("--learning-rate", type=float, help="Adam learning rate.")
    parser.add_argument(
        "--steps-per-report",
        type=int,
        help="Number of training steps between loss reporting.",
    )
    parser.add_argument(
        "--steps-per-eval",
        type=int,
        help="Number of training steps between validations.",
    )
    parser.add_argument(
        "--resume-adapter-file",
        type=str,
        help="Load path to resume training from the given fine-tuned weights.",
    )
    parser.add_argument(
        "--adapter-path",
        type=str,
        help="Save/load path for the fine-tuned weights.",
    )
    parser.add_argument(
        "--save-every",
        type=int,
        help="Save the model every N iterations.",
    )
    parser.add_argument(
        "--test",
        action="store_true",
        help="Evaluate on the test set after training.",
        default=None,
    )
    parser.add_argument(
        "--test-batches",
        type=int,
        help="Number of test set batches, -1 uses the entire test set.",
    )
    parser.add_argument(
        "--max-seq-length",
        type=int,
        help="Maximum sequence length.",
    )
    parser.add_argument(
        "-c",
        "--config",
        type=str,
        help="A YAML configuration file with the training options.",
    )
    parser.add_argument(
        "--grad-checkpoint",
        action="store_true",
        help="Use gradient checkpointing to reduce memory use.",
        default=None,
    )
    parser.add_argument("--seed", type=int, help="The PRNG seed.")

    # ORPO args
    parser.add_argument(
        "--beta",
        type=float,
        help="Temperature parameter for ORPO training.",
        default=0.1
    )
    parser.add_argument(
        "--reward-scaling",
        type=float,
        help="Reward scaling factor for ORPO training, not implemented.",
        default=1.0
    )
    return parser


def train_model(
    args,
    model: nn.Module,
    tokenizer: TokenizerWrapper,
    train_set,
    valid_set,
    training_callback: TrainingCallback = None,
):
    model.freeze()
    if args.fine_tune_type == "full":
        for l in model.layers[-min(args.num_layers, 0) :]:
            l.unfreeze()
    elif args.fine_tune_type in ["lora", "dora"]:
        # Convert linear layers to lora/dora layers and unfreeze in the process
        linear_to_lora_layers(
            model,
            args.num_layers,
            args.lora_parameters,
            use_dora=(args.fine_tune_type == "dora"),
        )
    else:
        raise ValueError(f"Received unknown fine-tune-type {args.fine_tune_type}")

    # Resume from weights if provided
    if args.resume_adapter_file is not None:
        print(f"Loading fine-tuned weights from {args.resume_adapter_file}")
        model.load_weights(args.resume_adapter_file, strict=False)

    print_trainable_parameters(model)

    adapter_path = Path(args.adapter_path)
    adapter_path.mkdir(parents=True, exist_ok=True)

    adapter_file = adapter_path / "adapters.safetensors"
    save_config(vars(args), adapter_path / "adapter_config.json")

    model.train()
    opt = optim.Adam(
        learning_rate=(
            build_schedule(args.lr_schedule) if args.lr_schedule else args.learning_rate
        )
    )
<<<<<<< HEAD
    
    # Train model based on training mode
    if args.training_mode == "orpo":
        training_args = ORPOTrainingArgs(
            batch_size=args.batch_size,
            iters=args.iters,
            val_batches=args.val_batches,
            steps_per_report=args.steps_per_report,
            steps_per_eval=args.steps_per_eval,
            steps_per_save=args.save_every,
            adapter_file=adapter_file,
            max_seq_length=args.max_seq_length,
            grad_checkpoint=args.grad_checkpoint,
            beta=args.beta,
            reward_scaling=args.reward_scaling
        )
            
        train_orpo(
            model=model,
            tokenizer=tokenizer,
            optimizer=opt,
            train_dataset=train_set,
            val_dataset=valid_set,
            args=training_args,
            training_callback=training_callback
        )
    else:
        training_args = TrainingArgs(
            batch_size=args.batch_size,
            iters=args.iters,
            val_batches=args.val_batches,
            steps_per_report=args.steps_per_report,
            steps_per_eval=args.steps_per_eval,
            steps_per_save=args.save_every,
            adapter_file=adapter_file,
            max_seq_length=args.max_seq_length,
            grad_checkpoint=args.grad_checkpoint
        )

        train(
            model=model,
            tokenizer=tokenizer,
            optimizer=opt,
            train_dataset=train_set,
            val_dataset=valid_set,
            args=training_args,
            training_callback=training_callback,
        )
=======

    # Train model
    train(
        model=model,
        tokenizer=tokenizer,
        args=training_args,
        optimizer=opt,
        train_dataset=train_set,
        val_dataset=valid_set,
        training_callback=training_callback,
    )
>>>>>>> 5865899c


def evaluate_model(args, model: nn.Module, tokenizer: TokenizerWrapper, test_set):
    model.eval()

    if args.training_mode == "orpo":
        test_loss, test_rewards, _, test_metrics = evaluate_orpo(
            model=model,
            dataset=test_set,
            batch_size=args.batch_size,
            num_batches=args.test_batches,
            max_seq_length=args.max_seq_length,
            beta=args.beta
        )
        test_ppl = math.exp(test_loss)
        print(f"Test loss {test_loss:.3f}, Test ppl {test_ppl:.3f}, Rewards: {test_rewards[0]:.3f}, {test_rewards[1]:.3f}")

        print("ORPO Test Metrics:")
        for metric_name, metric_value in test_metrics.items():
            print(f"  {metric_name}: {float(metric_value):.3f}")
    else:
        test_loss = evaluate(
            model=model,
            dataset=test_set,
            tokenizer=tokenizer,
            batch_size=args.batch_size,
            num_batches=args.test_batches,
            max_seq_length=args.max_seq_length,
        )

        test_ppl = math.exp(test_loss)
        print(f"Test loss {test_loss:.3f}, Test ppl {test_ppl:.3f}.")


def run(args, training_callback: TrainingCallback = None):
    np.random.seed(args.seed)

    print("Loading pretrained model")
    model, tokenizer = load(args.model)

    print("Loading datasets")
    train_set, valid_set, test_set = load_dataset(args, tokenizer)

    if args.test and not args.train:
        # Allow testing without LoRA layers by providing empty path
        if args.adapter_path != "":
            load_adapters(model, args.adapter_path)

    elif args.train:
        print(f"Training in {args.training_mode} mode")
        train_model(args, model, tokenizer, train_set, valid_set, training_callback)
    else:
        raise ValueError("Must provide at least one of --train or --test")

    if args.test:
        print("Testing")
        evaluate_model(args, model, tokenizer, test_set)


def main():
    os.environ["TOKENIZERS_PARALLELISM"] = "true"
    parser = build_parser()
    args = parser.parse_args()
    config = args.config
    args = vars(args)
    if config:
        print("Loading configuration file", config)
        with open(config, "r") as file:
            config = yaml.load(file, yaml_loader)
        # Prefer parameters from command-line arguments
        for k, v in config.items():
            if args.get(k, None) is None:
                args[k] = v

    # Update defaults for unspecified parameters
    for k, v in CONFIG_DEFAULTS.items():
        if args.get(k, None) is None:
            args[k] = v
    run(types.SimpleNamespace(**args))


if __name__ == "__main__":
    main()<|MERGE_RESOLUTION|>--- conflicted
+++ resolved
@@ -241,7 +241,6 @@
             build_schedule(args.lr_schedule) if args.lr_schedule else args.learning_rate
         )
     )
-<<<<<<< HEAD
     
     # Train model based on training mode
     if args.training_mode == "orpo":
@@ -290,19 +289,6 @@
             args=training_args,
             training_callback=training_callback,
         )
-=======
-
-    # Train model
-    train(
-        model=model,
-        tokenizer=tokenizer,
-        args=training_args,
-        optimizer=opt,
-        train_dataset=train_set,
-        val_dataset=valid_set,
-        training_callback=training_callback,
-    )
->>>>>>> 5865899c
 
 
 def evaluate_model(args, model: nn.Module, tokenizer: TokenizerWrapper, test_set):
