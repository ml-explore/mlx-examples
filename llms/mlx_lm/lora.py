--- conflicted
+++ resolved
@@ -64,15 +64,14 @@
     "grad_checkpoint": False,
     "lr_schedule": None,
     "lora_parameters": {"rank": 8, "alpha": 16, "dropout": 0.0, "scale": 10.0},
-<<<<<<< HEAD
+    "mask_prompt": False,
+  
+    # ORPO args
     "beta": 0.1,
     "dpo_loss_type": "sigmoid",
     "delta": 50.0,
     "reference_model_path": None,
     "reward_scaling": 1.0,
-=======
-    "mask_prompt": False,
->>>>>>> 845cd8c0
 }
 
 
