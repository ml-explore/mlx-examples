--- conflicted
+++ resolved
@@ -44,15 +44,12 @@
     "model": "mlx_model",
     "train": False,
     "fine_tune_type": "lora",
-<<<<<<< HEAD
     "training_mode": "normal",
-=======
     "optimizer": "adam",
     "optimizer_config": {
         "adam": {},
         "adamw": {},
     },
->>>>>>> d2e02b3a
     "data": "data/",
     "seed": 0,
     "num_layers": 16,
