--- conflicted
+++ resolved
@@ -10,12 +10,8 @@
 from transformers import AutoTokenizer, PreTrainedTokenizer
 
 # Local imports
-<<<<<<< HEAD
-from .models import llama, phi2, qwen
-=======
 from .models import llama, mixtral, phi2
 from .models.base import BaseModelArgs
->>>>>>> de15532d
 
 # Constants
 MODEL_MAPPING = {
@@ -23,7 +19,6 @@
     "mistral": llama,  # mistral is compatible with llama
     "mixtral": mixtral,
     "phi": phi2,
-    "qwen": qwen,
 }
 
 linear_class_predicate = (
@@ -160,17 +155,10 @@
     Load and initialize the model from a given path.
 
     Args:
-<<<<<<< HEAD
-        model_path (Path): The path or the huggingface repository to load the model from.
-
-    Returns:
-        nn.Module: The loaded model.
-=======
         model_path (Path): The path to load the model from.
 
     Returns:
         nn.Module: The loaded and initialized model.
->>>>>>> de15532d
 
     Raises:
         FileNotFoundError: If the weight files (.safetensors) are not found.
@@ -210,31 +198,19 @@
     model.load_weights(list(weights.items()))
 
     mx.eval(model.parameters())
-<<<<<<< HEAD
+
     return model
 
 
-def load(path_or_hf_repo: str, **kwargs) -> Tuple[nn.Module, PreTrainedTokenizer]:
-=======
-
-    return model
-
-
 def load(path_or_hf_repo: str) -> Tuple[nn.Module, PreTrainedTokenizer]:
->>>>>>> de15532d
     """
     Load the model from a given path or a huggingface repository.
 
     Args:
-        path_or_hf_repo (str): The path or the huggingface repository to load the model from.
-<<<<<<< HEAD
-        **kwargs: Additional keyword arguments. Currently, only 'tokenizer_config' is supported,
-                  which should be a dictionary containing tokenizer-specific configurations.
-=======
->>>>>>> de15532d
-
-    Returns:
-        Tuple[nn.Module, PreTrainedTokenizer]: The loaded model and tokenizer.
+        model_path (Path): The path or the huggingface repository to load the model from.
+
+    Returns:
+        nn.Module: The loaded model.
 
     Raises:
         FileNotFoundError: If config file or safetensors are not found.
@@ -243,12 +219,5 @@
     model_path = get_model_path(path_or_hf_repo)
 
     model = load_model(model_path)
-<<<<<<< HEAD
-
-    tokenizer_config = kwargs.get("tokenizer_config", {})
-
-    tokenizer = AutoTokenizer.from_pretrained(model_path, **tokenizer_config)
-=======
     tokenizer = AutoTokenizer.from_pretrained(model_path)
->>>>>>> de15532d
     return model, tokenizer