--- conflicted
+++ resolved
@@ -27,9 +27,6 @@
     "olmo": olmo,
     "qwen2": qwen2,
 }
-<<<<<<< HEAD
-LORA_SUPPORTED_MODELS = [llama.Model, mixtral.Model, phi2.Model, stablelm_epoch.Model]
-=======
 LORA_SUPPORTED_MODELS = [
     llama.Model,
     mixtral.Model,
@@ -37,7 +34,6 @@
     stablelm_epoch.Model,
     qwen2.Model,
 ]
->>>>>>> 8b77677c
 MAX_FILE_SIZE_GB = 5
 
 linear_class_predicate = (
