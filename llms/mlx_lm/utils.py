--- conflicted
+++ resolved
@@ -19,13 +19,8 @@
 from transformers import PreTrainedTokenizer
 
 # Local imports
-<<<<<<< HEAD
-from .models.base import KVCache, MambaCache
-from .sample_utils import top_p_sampling
-=======
-from .models.base import KVCache, RotatingKVCache
+from .models.base import KVCache, RotatingKVCache, MambaCache
 from .sample_utils import categorical_sampling, min_p_sampling, top_p_sampling
->>>>>>> 95e1690f
 from .tokenizer_utils import TokenizerWrapper, load_tokenizer
 from .tuner.utils import apply_lora_layers
 from .tuner.utils import dequantize as dequantize_model
@@ -259,19 +254,10 @@
     
         return next_token, logprobs.squeeze(0)
 
-<<<<<<< HEAD
     if hasattr(model, 'generate_step'):
         y, logprobs = model.generate_step(prompt)
     else:
         y, logprobs = _step(y)
-=======
-    while y.size > prefill_step_size:
-        model(y[:prefill_step_size][None], cache=cache)
-        mx.eval([c.state for c in cache])
-        y = y[prefill_step_size:]
-
-    y, logprobs = _step(y)
->>>>>>> 95e1690f
 
     mx.async_eval(y)
     while True:
