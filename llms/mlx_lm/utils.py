# Copyright © 2023-2024 Apple Inc.

import copy
import glob
import importlib
import json
import logging
import shutil
import time
from pathlib import Path
from textwrap import dedent
from typing import Any, Callable, Dict, Generator, List, Optional, Tuple, Type, Union

import mlx.core as mx
import mlx.nn as nn
from huggingface_hub import snapshot_download
from mlx.utils import tree_flatten
from transformers import PreTrainedTokenizer

# Local imports
from .models import base, cache
from .sample_utils import categorical_sampling, min_p_sampling, top_p_sampling
from .tokenizer_utils import TokenizerWrapper, load_tokenizer
from .tuner.utils import dequantize as dequantize_model
from .tuner.utils import load_adapters

# Constants
MODEL_REMAPPING = {
    "mistral": "llama",  # mistral is compatible with llama
    "phi-msft": "phixtral",
}

MAX_FILE_SIZE_GB = 5


class ModelNotFoundError(Exception):
    def __init__(self, message):
        self.message = message
        super().__init__(self.message)


def _get_classes(config: dict):
    """
    Retrieve the model and model args classes based on the configuration.

    Args:
        config (dict): The model configuration.

    Returns:
        A tuple containing the Model class and the ModelArgs class.
    """
    model_type = config["model_type"]
    model_type = MODEL_REMAPPING.get(model_type, model_type)
    try:
        arch = importlib.import_module(f"mlx_lm.models.{model_type}")
    except ImportError:
        msg = f"Model type {model_type} not supported."
        logging.error(msg)
        raise ValueError(msg)

    return arch.Model, arch.ModelArgs


def get_model_path(path_or_hf_repo: str, revision: Optional[str] = None) -> Path:
    """
    Ensures the model is available locally. If the path does not exist locally,
    it is downloaded from the Hugging Face Hub.

    Args:
        path_or_hf_repo (str): The local path or Hugging Face repository ID of the model.
        revision (str, optional): A revision id which can be a branch name, a tag, or a commit hash.

    Returns:
        Path: The path to the model.
    """
    model_path = Path(path_or_hf_repo)
    if not model_path.exists():
        try:
            model_path = Path(
                snapshot_download(
                    repo_id=path_or_hf_repo,
                    revision=revision,
                    allow_patterns=[
                        "*.json",
                        "*.safetensors",
                        "*.py",
                        "tokenizer.model",
                        "*.tiktoken",
                        "*.txt",
                    ],
                )
            )
        except:
            raise ModelNotFoundError(
                f"Model not found for path or HF repo: {path_or_hf_repo}.\n"
                "Please make sure you specified the local path or Hugging Face"
                " repo id correctly.\nIf you are trying to access a private or"
                " gated Hugging Face repo, make sure you are authenticated:\n"
                "https://huggingface.co/docs/huggingface_hub/en/guides/cli#huggingface-cli-login"
            ) from None
    return model_path


def apply_repetition_penalty(logits: mx.array, tokens: mx.array, penalty: float):
    """
    Apply repetition penalty to specific logits based on the given context.

    Paper: https://arxiv.org/abs/1909.05858

    Args:
        logits (mx.array): The logits produced by the language model.
        tokens (mx.array): A list of N previous tokens.
        penalty (float): The repetition penalty factor to be applied.

    Returns:
        logits (mx.array): Logits with repetition penalty applied to generated tokens.
    """
    if len(tokens) > 0:
        selected_logits = mx.take_along_axis(logits, tokens, axis=-1)
        selected_logits = mx.where(
            selected_logits < 0, selected_logits * penalty, selected_logits / penalty
        )
        logits[mx.arange(tokens.shape[0])[:, None], tokens] = selected_logits
    return logits


def generate_step(
    prompts: mx.array,
    model: nn.Module,
    temp: float = 0.0,
    repetition_penalty: Optional[float] = None,
    repetition_context_size: Optional[int] = 20,
    top_p: float = 1.0,
    min_p: float = 0.0,
    min_tokens_to_keep: int = 1,
    prefill_step_size: int = 512,
    max_kv_size: Optional[int] = None,
    prompt_cache: Optional[Any] = None,
    logit_bias: Optional[Dict[int, float]] = None,
    logits_processor: Optional[List[Callable[[mx.array, mx.array], mx.array]]] = None,
) -> Generator[Tuple[mx.array, mx.array], None, None]:
    """
    A generator producing token ids based on the given prompt from the model.

    Args:
        prompts (mx.array): The input prompt.
        model (nn.Module): The model to use for generation.
        temp (float): The temperature for sampling, if 0 the argmax is used.
          Default: ``0``.
        repetition_penalty (float, optional): The penalty factor for repeating
          tokens.
        repetition_context_size (int, optional): The number of tokens to
          consider for repetition penalty. Default: ``20``.
        top_p (float, optional): Nulceus sampling, higher means model considers
          more less likely words.
        min_p (float, optional): The minimum value (scaled by the top token's
          probability) that a token probability must have to be considered.
        min_tokens_to_keep (int, optional): Minimum number of tokens that cannot
          be filtered by min_p sampling.
        prefill_step_size (int): Step size for processing the prompt.
        max_kv_size (int, optional): Maximum size of the key-value cache. Old
          entries (except the first 4 tokens) will be overwritten.
        prompt_cache (List[Any], optional): A pre-computed prompt cache. Note, if
          provided, the cache will be updated in place.
        logit_bias (dictionary, optional): Additive logit bias.
        logits_processor (List[Callable[[mx.array, mx.array], mx.array]], optional):
            A list of functions that take tokens and logits and return the processed
            logits. Default: ``None``.

    Yields:
        Generator[Tuple[mx.array, mx.array], None, None]: A generator producing
          one token and a vector of log probabilities per prompt.
          Shapes: ``(bs, 1), (bs, vocab_size)``.
    """

    if prompts.ndim != 2:
        raise ValueError(
            f"Shape of prompts should be (bs, seq_len), got {prompts.shape}"
        )

    def sample(logits: mx.array) -> Tuple[mx.array, mx.array]:
        logprobs = logits - mx.logsumexp(logits, axis=-1, keepdims=True)

        if temp == 0:
            tokens = mx.argmax(logits, axis=-1)
        else:
            if top_p > 0 and top_p < 1.0:
                tokens = top_p_sampling(logits, top_p, temp)
            elif min_p != 0.0:
                tokens = min_p_sampling(logits, min_p, min_tokens_to_keep, temp)
            else:
                tokens = categorical_sampling(logits, temp)

        return mx.expand_dims(tokens, axis=-1), logprobs

    if repetition_penalty and (
        repetition_penalty < 0 or not isinstance(repetition_penalty, float)
    ):
        raise ValueError(
            f"repetition_penalty must be a non-negative float, got {repetition_penalty}"
        )

    logits_processor = logits_processor or []

    if repetition_penalty:

        def repetition_penalty_processor(tokens, logits):
            return apply_repetition_penalty(
                logits, tokens[-repetition_context_size:], repetition_penalty
            )

        logits_processor.append(repetition_penalty_processor)

    if logit_bias:
        indices = mx.array(list(logit_bias.keys()))
        values = mx.array(list(logit_bias.values()))

        def logit_bias_processor(_, logits):
            logits[:, indices] += values
            return logits

        logits_processor.append(logit_bias_processor)

    y = prompts
    tokens = None

    # Create the KV cache for generation
    if prompt_cache is None:
        prompt_cache = cache.make_prompt_cache(model, max_kv_size)
    elif len(prompt_cache) != len(model.layers):
        raise ValueError("Wrong number of layers in the prompt cache.")

    def _step(y):
        logits = model(y, cache=prompt_cache)
        logits = logits[:, -1, :]

        if logits_processor:
            nonlocal tokens
            tokens = mx.concat([tokens, y], axis=-1) if tokens is not None else y

            for processor in logits_processor:
                logits = processor(tokens, logits)

        y, logprobs = sample(logits)
        return y, logprobs

<<<<<<< HEAD
    while y.shape[1] > prefill_step_size:
        model(y[:, :prefill_step_size], cache=prompt_cache)
        mx.eval([c.state for c in cache])
        y = y[:, prefill_step_size:]
=======
    while y.size > prefill_step_size:
        model(y[:prefill_step_size][None], cache=prompt_cache)
        mx.eval([c.state for c in prompt_cache])
        y = y[prefill_step_size:]
        mx.metal.clear_cache()
>>>>>>> 9000e280

    y, logprobs = _step(y)

    mx.async_eval(y, logprobs)
    while True:
        next_y, next_logprobs = _step(y)
<<<<<<< HEAD
        mx.async_eval(next_y)
        mx.eval(y)
        yield y, logprobs
=======
        mx.async_eval(next_y, next_logprobs)
        yield y.item(), logprobs
>>>>>>> 9000e280
        y, logprobs = next_y, next_logprobs


def stream_generate(
    model: nn.Module,
    tokenizer: Union[PreTrainedTokenizer, TokenizerWrapper],
    prompt: str,
    max_tokens: int = 100,
    **kwargs,
) -> Generator[str, None, None]:
    """
    A generator producing text based on the given prompt from the model.

    Args:
        prompt (mx.array): The input prompt.
        model (nn.Module): The model to use for generation.
        max_tokens (int): The ma
        kwargs: The remaining options get passed to :func:`generate_step`.
          See :func:`generate_step` for more details.

    Yields:
        Generator[Tuple[mx.array, mx.array]]: A generator producing text.
    """
    if not isinstance(tokenizer, TokenizerWrapper):
        tokenizer = TokenizerWrapper(tokenizer)

    prompt_tokens = mx.array(tokenizer.encode(prompt))
    detokenizer = tokenizer.detokenizer

    detokenizer.reset()
    for _, (token, _) in zip(
        range(max_tokens),
        generate_step(prompt_tokens, model, **kwargs),
    ):
        token = token.item()
        if token == tokenizer.eos_token_id:
            break
        detokenizer.add_token(token)

        # Yield the last segment if streaming
        yield detokenizer.last_segment

    detokenizer.finalize()
    yield detokenizer.last_segment


def generate(
    model: nn.Module,
    tokenizer: Union[PreTrainedTokenizer, TokenizerWrapper],
    prompt: str,
    max_tokens: int = 100,
    verbose: bool = False,
    formatter: Optional[Callable] = None,
    **kwargs,
) -> str:
    """
    Generate a complete response from the model.

    Args:
       model (nn.Module): The language model.
       tokenizer (PreTrainedTokenizer): The tokenizer.
       prompt (str): The string prompt.
       max_tokens (int): The maximum number of tokens. Default: ``100``.
       verbose (bool): If ``True``, print tokens and timing information.
           Default: ``False``.
       formatter (Optional[Callable]): A function which takes a token and a
           probability and displays it.
       kwargs: The remaining options get passed to :func:`generate_step`.
          See :func:`generate_step` for more details.
    """
    if not isinstance(tokenizer, TokenizerWrapper):
        tokenizer = TokenizerWrapper(tokenizer)

    if verbose:
        print("=" * 10)
        print("Prompt:", prompt)

    prompt_tokens = mx.array(tokenizer.encode(prompt))
    detokenizer = tokenizer.detokenizer

    tic = time.perf_counter()
    detokenizer.reset()

    for n, (token, logprobs) in zip(
        range(max_tokens),
        generate_step(prompt_tokens[None], model, **kwargs),
    ):
        token = token.item()
        if n == 0:
            prompt_time = time.perf_counter() - tic
            tic = time.perf_counter()
        if token == tokenizer.eos_token_id:
            break
        detokenizer.add_token(token)

        if verbose:
            if formatter:
                # We have to finalize so that the prob corresponds to the last segment
                detokenizer.finalize()
                with mx.stream(mx.cpu):
                    prob = mx.exp(logprobs[token]).item()
                formatter(detokenizer.last_segment, prob)
            else:
                print(detokenizer.last_segment, end="", flush=True)

    token_count = n + 1
    detokenizer.finalize()

    if verbose:
        gen_time = time.perf_counter() - tic
        print(detokenizer.last_segment, flush=True)
        print("=" * 10)
        if token_count == 0:
            print("No tokens generated for this prompt")
            return
        prompt_tps = prompt_tokens.size / prompt_time
        gen_tps = (token_count - 1) / gen_time
        print(f"Prompt: {prompt_tokens.size} tokens, {prompt_tps:.3f} tokens-per-sec")
        print(f"Generation: {token_count} tokens, {gen_tps:.3f} tokens-per-sec")
        peak_mem = mx.metal.get_peak_memory() / 2**30
        print(f"Peak memory: {peak_mem:.3f} GB")

    return detokenizer.text


def batch_generate(
    model: nn.Module,
    tokenizer: Union[PreTrainedTokenizer, TokenizerWrapper],
    prompts: List[str],
    max_tokens: int = 100,
    verbose: bool = False,
    **kwargs,
) -> str:
    """
    Generate a complete response from the model.

    Args:
       model (nn.Module): The language model.
       tokenizer (PreTrainedTokenizer): The tokenizer.
       prompts (List[str]): The string prompts.
       max_tokens (int): The maximum number of tokens. Default: ``100``.
       verbose (bool): If ``True``, print tokens and timing information.
           Default: ``False``.
       kwargs: The remaining options get passed to :func:`generate_step`.
          See :func:`generate_step` for more details.
    """
    if kwargs.get("max_kv_size", None) is not None:
        raise ValueError("max_kv_size is not supported for batch generation")

    if not isinstance(tokenizer, TokenizerWrapper):
        tokenizer = TokenizerWrapper(tokenizer)

    tokenizer._tokenizer.padding_side = "left"
    if tokenizer.pad_token is None:
        tokenizer._tokenizer.pad_token = tokenizer.eos_token
        tokenizer._tokenizer.pad_token_id = tokenizer.eos_token_id
    prompt_tokens = mx.array(
        tokenizer._tokenizer(prompts, padding=True)["input_ids"]
    )
    output_toks = []

    tic = time.perf_counter()

    for (tokens, _), n in zip(
        generate_step(prompt_tokens, model, **kwargs),
        range(max_tokens),
    ):
        if n == 0:
            prompt_time = time.perf_counter() - tic
            tic = time.perf_counter()
        if (tokens == tokenizer.eos_token_id).all():
            break
        output_toks.append(tokens)
        if verbose:
            print(".", end="", flush=True)

    output_toks = mx.concatenate(output_toks, axis=1)
    token_count = output_toks.size
    response = [
        response.split(tokenizer.eos_token)[0].split(tokenizer.pad_token)[0]
        for response in tokenizer.batch_decode(output_toks.tolist())
    ]

    if verbose:
        gen_time = time.perf_counter() - tic
        if token_count <= 0:
            print("No tokens generated for this prompt")
        else:
            print()
            for p, resp in zip(prompts, response):
                print("=" * 10)
                print("Prompt:", p)
                print(resp)
        prompt_tps = prompt_tokens.size / prompt_time
        gen_tps = token_count / gen_time
        print("=" * 10)
        print(f"Prompt: {prompt_tokens.size} tokens, {prompt_tps:.3f} tokens-per-sec")
        print(f"Generation: {token_count} tokens, {gen_tps:.3f} tokens-per-sec")
        peak_mem = mx.metal.get_peak_memory() / 2**30
        print(f"Peak memory: {peak_mem:.3f} GB")

    return response


def load_config(model_path: Path) -> dict:
    try:
        with open(model_path / "config.json", "r") as f:
            config = json.load(f)
    except FileNotFoundError:
        logging.error(f"Config file not found in {model_path}")
        raise
    return config


def load_model(
    model_path: Path,
    lazy: bool = False,
    model_config: dict = {},
    get_model_classes: Callable[[dict], Tuple[Type[nn.Module], Type]] = _get_classes,
) -> nn.Module:
    """
    Load and initialize the model from a given path.

    Args:
        model_path (Path): The path to load the model from.
        lazy (bool): If False eval the model parameters to make sure they are
            loaded in memory before returning, otherwise they will be loaded
            when needed. Default: ``False``
        model_config (dict, optional): Configuration parameters for the model.
            Defaults to an empty dictionary.
        get_model_classes (Callable[[dict], Tuple[Type[nn.Module], Type]], optional):
            A function that returns the model class and model args class given a config.
            Defaults to the _get_classes function.

    Returns:
        nn.Module: The loaded and initialized model.

    Raises:
        FileNotFoundError: If the weight files (.safetensors) are not found.
        ValueError: If the model class or args class are not found or cannot be instantiated.
    """

    config = load_config(model_path)
    config.update(model_config)

    weight_files = glob.glob(str(model_path / "model*.safetensors"))

    if not weight_files:
        # Try weight for back-compat
        weight_files = glob.glob(str(model_path / "weight*.safetensors"))

    if not weight_files:
        logging.error(f"No safetensors found in {model_path}")
        raise FileNotFoundError(f"No safetensors found in {model_path}")

    weights = {}
    for wf in weight_files:
        weights.update(mx.load(wf))

    model_class, model_args_class = get_model_classes(config=config)

    model_args = model_args_class.from_dict(config)
    model = model_class(model_args)

    if hasattr(model, "sanitize"):
        weights = model.sanitize(weights)

    if (quantization := config.get("quantization", None)) is not None:
        # Handle legacy models which may not have everything quantized
        def class_predicate(p, m):
            if not hasattr(m, "to_quantized"):
                return False
            return f"{p}.scales" in weights

        nn.quantize(
            model,
            **quantization,
            class_predicate=class_predicate,
        )

    model.load_weights(list(weights.items()))

    if not lazy:
        mx.eval(model.parameters())

    model.eval()
    return model


def load(
    path_or_hf_repo: str,
    tokenizer_config={},
    model_config={},
    adapter_path: Optional[str] = None,
    lazy: bool = False,
) -> Tuple[nn.Module, TokenizerWrapper]:
    """
    Load the model and tokenizer from a given path or a huggingface repository.

    Args:
        path_or_hf_repo (Path): The path or the huggingface repository to load the model from.
        tokenizer_config (dict, optional): Configuration parameters specifically for the tokenizer.
            Defaults to an empty dictionary.
        model_config(dict, optional): Configuration parameters specifically for the model.
            Defaults to an empty dictionary.
        adapter_path (str, optional): Path to the LoRA adapters. If provided, applies LoRA layers
            to the model. Default: ``None``.
        lazy (bool): If False eval the model parameters to make sure they are
            loaded in memory before returning, otherwise they will be loaded
            when needed. Default: ``False``
    Returns:
        Tuple[nn.Module, TokenizerWrapper]: A tuple containing the loaded model and tokenizer.

    Raises:
        FileNotFoundError: If config file or safetensors are not found.
        ValueError: If model class or args class are not found.
    """
    model_path = get_model_path(path_or_hf_repo)

    model = load_model(model_path, lazy, model_config)
    if adapter_path is not None:
        model = load_adapters(model, adapter_path)
        model.eval()
    tokenizer = load_tokenizer(model_path, tokenizer_config)

    return model, tokenizer


def fetch_from_hub(
    model_path: Path, lazy: bool = False
) -> Tuple[nn.Module, dict, PreTrainedTokenizer]:
    model = load_model(model_path, lazy)
    config = load_config(model_path)
    tokenizer = load_tokenizer(model_path)
    return model, config, tokenizer


def make_shards(weights: dict, max_file_size_gb: int = MAX_FILE_SIZE_GB) -> list:
    """
    Splits the weights into smaller shards.

    Args:
        weights (dict): Model weights.
        max_file_size_gb (int): Maximum size of each shard in gigabytes.

    Returns:
        list: List of weight shards.
    """
    max_file_size_bytes = max_file_size_gb << 30
    shards = []
    shard, shard_size = {}, 0
    for k, v in weights.items():
        if shard_size + v.nbytes > max_file_size_bytes:
            shards.append(shard)
            shard, shard_size = {}, 0
        shard[k] = v
        shard_size += v.nbytes
    shards.append(shard)
    return shards


def upload_to_hub(path: str, upload_repo: str, hf_path: str):
    """
    Uploads the model to Hugging Face hub.

    Args:
        path (str): Local path to the model.
        upload_repo (str): Name of the HF repo to upload to.
        hf_path (str): Path to the original Hugging Face model.
    """
    import os

    from huggingface_hub import HfApi, ModelCard, logging

    from . import __version__

    card = ModelCard.load(hf_path)
    card.data.tags = ["mlx"] if card.data.tags is None else card.data.tags + ["mlx"]
    card.data.base_model = hf_path
    card.text = dedent(
        f"""
        # {upload_repo}

        The Model [{upload_repo}](https://huggingface.co/{upload_repo}) was converted to MLX format from [{hf_path}](https://huggingface.co/{hf_path}) using mlx-lm version **{__version__}**.

        ## Use with mlx

        ```bash
        pip install mlx-lm
        ```

        ```python
        from mlx_lm import load, generate

        model, tokenizer = load("{upload_repo}")

        prompt="hello"

        if hasattr(tokenizer, "apply_chat_template") and tokenizer.chat_template is not None:
            messages = [{{"role": "user", "content": prompt}}]
            prompt = tokenizer.apply_chat_template(
                messages, tokenize=False, add_generation_prompt=True
            )

        response = generate(model, tokenizer, prompt=prompt, verbose=True)
        ```
        """
    )
    card.save(os.path.join(path, "README.md"))

    logging.set_verbosity_info()

    api = HfApi()
    api.create_repo(repo_id=upload_repo, exist_ok=True)
    api.upload_folder(
        folder_path=path,
        repo_id=upload_repo,
        repo_type="model",
        multi_commits=True,
        multi_commits_verbose=True,
    )
    print(f"Upload successful, go to https://huggingface.co/{upload_repo} for details.")


def save_weights(
    save_path: Union[str, Path],
    weights: Dict[str, Any],
    *,
    donate_weights: bool = False,
) -> None:
    """Save model weights into specified directory."""
    if isinstance(save_path, str):
        save_path = Path(save_path)
    save_path.mkdir(parents=True, exist_ok=True)

    shards = make_shards(weights)
    shards_count = len(shards)
    shard_file_format = (
        "model-{:05d}-of-{:05d}.safetensors"
        if shards_count > 1
        else "model.safetensors"
    )

    total_size = sum(v.nbytes for v in weights.values())
    index_data = {"metadata": {"total_size": total_size}, "weight_map": {}}

    # Write the weights and make sure no references are kept other than the
    # necessary ones
    if donate_weights:
        weights.clear()
        del weights

    for i in range(len(shards)):
        shard = shards[i]
        shards[i] = None
        shard_name = shard_file_format.format(i + 1, shards_count)
        shard_path = save_path / shard_name

        mx.save_safetensors(str(shard_path), shard, metadata={"format": "mlx"})

        for weight_name in shard.keys():
            index_data["weight_map"][weight_name] = shard_name
        del shard

    index_data["weight_map"] = {
        k: index_data["weight_map"][k] for k in sorted(index_data["weight_map"])
    }

    with open(save_path / "model.safetensors.index.json", "w") as f:
        json.dump(
            index_data,
            f,
            indent=4,
        )


def quantize_model(
    model: nn.Module, config: dict, q_group_size: int, q_bits: int
) -> Tuple:
    """
    Applies quantization to the model weights.

    Args:
        model (nn.Module): The model to be quantized.
        config (dict): Model configuration.
        q_group_size (int): Group size for quantization.
        q_bits (int): Bits per weight for quantization.

    Returns:
        Tuple: Tuple containing quantized weights and config.
    """
    quantized_config = copy.deepcopy(config)
    nn.quantize(model, q_group_size, q_bits)
    quantized_config["quantization"] = {"group_size": q_group_size, "bits": q_bits}
    # support hf model tree #957
    quantized_config["quantization_config"] = quantized_config["quantization"]
    quantized_weights = dict(tree_flatten(model.parameters()))

    return quantized_weights, quantized_config


def save_config(
    config: dict,
    config_path: Union[str, Path],
) -> None:
    """Save the model configuration to the ``config_path``.

    The final configuration will be sorted before saving for better readability.

    Args:
        config (dict): The model configuration.
        config_path (Union[str, Path]): Model configuration file path.
    """
    # Clean unused keys
    config.pop("_name_or_path", None)

    # sort the config for better readability
    config = dict(sorted(config.items()))

    # write the updated config to the config_path (if provided)
    with open(config_path, "w") as fid:
        json.dump(config, fid, indent=4)


def convert(
    hf_path: str,
    mlx_path: str = "mlx_model",
    quantize: bool = False,
    q_group_size: int = 64,
    q_bits: int = 4,
    dtype: str = "float16",
    upload_repo: str = None,
    revision: Optional[str] = None,
    dequantize: bool = False,
):
    # Check the save path is empty
    if isinstance(mlx_path, str):
        mlx_path = Path(mlx_path)

    if mlx_path.exists():
        raise ValueError(
            f"Cannot save to the path {mlx_path} as it already exists."
            " Please delete the file/directory or specify a new path to save to."
        )

    print("[INFO] Loading")
    model_path = get_model_path(hf_path, revision=revision)
    model, config, tokenizer = fetch_from_hub(model_path, lazy=True)

    weights = dict(tree_flatten(model.parameters()))
    dtype = getattr(mx, dtype)
    weights = {k: v.astype(dtype) for k, v in weights.items()}

    if quantize and dequantize:
        raise ValueError("Choose either quantize or dequantize, not both.")

    if quantize:
        print("[INFO] Quantizing")
        model.load_weights(list(weights.items()))
        weights, config = quantize_model(model, config, q_group_size, q_bits)

    if dequantize:
        print("[INFO] Dequantizing")
        model = dequantize_model(model)
        weights = dict(tree_flatten(model.parameters()))

    del model
    save_weights(mlx_path, weights, donate_weights=True)

    py_files = glob.glob(str(model_path / "*.py"))
    for file in py_files:
        shutil.copy(file, mlx_path)

    tokenizer.save_pretrained(mlx_path)

    save_config(config, config_path=mlx_path / "config.json")

    if upload_repo is not None:
        upload_to_hub(mlx_path, upload_repo, hf_path)<|MERGE_RESOLUTION|>--- conflicted
+++ resolved
@@ -244,32 +244,20 @@
         y, logprobs = sample(logits)
         return y, logprobs
 
-<<<<<<< HEAD
     while y.shape[1] > prefill_step_size:
         model(y[:, :prefill_step_size], cache=prompt_cache)
         mx.eval([c.state for c in cache])
         y = y[:, prefill_step_size:]
-=======
-    while y.size > prefill_step_size:
-        model(y[:prefill_step_size][None], cache=prompt_cache)
-        mx.eval([c.state for c in prompt_cache])
-        y = y[prefill_step_size:]
         mx.metal.clear_cache()
->>>>>>> 9000e280
 
     y, logprobs = _step(y)
 
     mx.async_eval(y, logprobs)
     while True:
         next_y, next_logprobs = _step(y)
-<<<<<<< HEAD
-        mx.async_eval(next_y)
+        mx.async_eval(next_y, next_logprobs)
         mx.eval(y)
         yield y, logprobs
-=======
-        mx.async_eval(next_y, next_logprobs)
-        yield y.item(), logprobs
->>>>>>> 9000e280
         y, logprobs = next_y, next_logprobs
 
 
