--- conflicted
+++ resolved
@@ -3,10 +3,7 @@
 import json
 import logging
 import time
-<<<<<<< HEAD
-
-=======
->>>>>>> f5b80c95
+
 from pathlib import Path
 from typing import Any, Callable, Dict, Generator, Tuple, Union
 
@@ -136,24 +133,16 @@
        prompt (str): The string prompt.
        temp (float): The temperature for sampling (default 0).
        max_tokens (int): The maximum number of tokens (default 100).
-<<<<<<< HEAD
-       verbose (bool): If True, enable the output of the timing information.
-=======
-       verbose (bool): If ``True``, print tokens and timing information
+       verbose (bool): If ``True``, print prompt and timing information
            (default ``False``).
        formatter (Optional[Callable]): A function which takes a token and a
            probability and displays it.
->>>>>>> f5b80c95
     """
 
     if verbose:
         print("=" * 10)
         print("Prompt:", prompt)
-<<<<<<< HEAD
-    
-=======
-
->>>>>>> f5b80c95
+
     prompt = mx.array(tokenizer.encode(prompt))
 
     tic = time.time()
@@ -161,11 +150,7 @@
     skip = 0
     REPLACEMENT_CHAR = "\ufffd"
 
-<<<<<<< HEAD
-    for token, n in zip(generate_step(prompt, model, temp), range(max_tokens)):
-=======
     for (token, prob), n in zip(generate_step(prompt, model, temp), range(max_tokens)):
->>>>>>> f5b80c95
         if token == tokenizer.eos_token_id:
             break
         if n == 0:
@@ -173,32 +158,19 @@
             tic = time.time()
         tokens.append(token.item())
 
-<<<<<<< HEAD
         s = tokenizer.decode(tokens)
         if REPLACEMENT_CHAR not in s:
-            print(s[skip:], end="", flush=True)
-            skip = len(s)
-
-    tokens = tokenizer.decode(tokens).replace(REPLACEMENT_CHAR, "")
-
-    print(tokens[skip:], flush=True)
-
-    if verbose:
-=======
-        if verbose:
-            s = tokenizer.decode(tokens)
             if formatter:
                 formatter(s[skip:], prob.item())
-                skip = len(s)
-            elif REPLACEMENT_CHAR not in s:
+            else:
                 print(s[skip:], end="", flush=True)
-                skip = len(s)
+            skip = len(s)
 
     tokens = tokenizer.decode(tokens).replace(REPLACEMENT_CHAR, "")
 
+    print(tokens[skip:], flush=True)
+
     if verbose:
-        print(tokens[skip:], flush=True)
->>>>>>> f5b80c95
         gen_time = time.time() - tic
         print("=" * 10)
         if len(tokens) == 0:
