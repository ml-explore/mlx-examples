# Copyright © 2023-2024 Apple Inc.

import contextlib
import copy
import glob
import importlib
import json
import logging
import shutil
import time
from dataclasses import dataclass
from pathlib import Path
from textwrap import dedent
from typing import Any, Callable, Dict, Generator, List, Optional, Tuple, Type, Union

import mlx.core as mx
import mlx.nn as nn
from huggingface_hub import snapshot_download
from mlx.utils import tree_flatten, tree_reduce
from transformers import PreTrainedTokenizer

# Local imports
from .models import cache
from .sample_utils import make_logits_processors, make_sampler
from .tokenizer_utils import TokenizerWrapper, load_tokenizer
from .tuner.utils import dequantize as dequantize_model
from .tuner.utils import load_adapters, nparams

# Constants
MODEL_REMAPPING = {
    "mistral": "llama",  # mistral is compatible with llama
    "phi-msft": "phixtral",
    "falcon_mamba": "mamba",
}

MAX_FILE_SIZE_GB = 5

# A stream on the default device just for generation
generation_stream = mx.new_stream(mx.default_device())


class ModelNotFoundError(Exception):
    def __init__(self, message):
        self.message = message
        super().__init__(self.message)


@dataclass
class GenerationResponse:
    """
    The output of :func:`stream_generate`.

    Args:
        text (str): The next segment of decoded text. This can be an empty string.
        token (int): The next token.
        logprobs (mx.array): A vector of log probabilities.
        prompt_tokens (int): The number of tokens in the prompt.
        prompt_tps (float): The prompt processing tokens-per-second.
        generation_tokens (int): The number of generated tokens.
        generation_tps (float): The tokens-per-second for generation.
        peak_memory (float): The peak memory used so far in GB.
        finish_reason (str): The reason the response is being sent: "length", "stop" or `None`
    """

    text: str
    token: int
    logprobs: mx.array
    prompt_tokens: int
    prompt_tps: float
    generation_tokens: int
    generation_tps: float
    peak_memory: float
    finish_reason: Optional[str] = None


@contextlib.contextmanager
def wired_limit(model: nn.Module, streams: Optional[List[mx.Stream]] = None):
    """
    A context manager to temporarily change the wired limit.

    Note, the wired limit should not be changed during an async eval.  If an
    async eval could be running pass in the streams to synchronize with prior
    to exiting the context manager.
    """
    model_bytes = tree_reduce(
        lambda acc, x: acc + x.nbytes if isinstance(x, mx.array) else acc, model, 0
    )
    max_rec_size = mx.metal.device_info()["max_recommended_working_set_size"]
    if model_bytes > 0.9 * max_rec_size:
        model_mb = model_bytes // 2**20
        max_rec_mb = max_rec_size // 2**20
        print(
            f"[WARNING] Generating with a model that requires {model_mb} MB "
            f"which is close to the maximum recommended size of {max_rec_mb} "
            "MB. This can be slow. See the documentation for possible work-arounds: "
            "https://github.com/ml-explore/mlx-examples/tree/main/llms#large-models"
        )
    old_limit = mx.metal.set_wired_limit(max_rec_size)
    try:
        yield None
    finally:
        if streams is not None:
            for s in streams:
                mx.synchronize(s)
        else:
            mx.synchronize()
        mx.metal.set_wired_limit(old_limit)


def _get_classes(config: dict):
    """
    Retrieve the model and model args classes based on the configuration.

    Args:
        config (dict): The model configuration.

    Returns:
        A tuple containing the Model class and the ModelArgs class.
    """
    model_type = config["model_type"]
    model_type = MODEL_REMAPPING.get(model_type, model_type)
    try:
        arch = importlib.import_module(f"mlx_lm.models.{model_type}")
    except ImportError:
        msg = f"Model type {model_type} not supported."
        logging.error(msg)
        raise ValueError(msg)

    return arch.Model, arch.ModelArgs


def compute_bits_per_weight(model):
    model_bytes = tree_reduce(
        lambda acc, x: acc + x.nbytes if isinstance(x, mx.array) else acc, model, 0
    )
    leaf_modules = tree_flatten(
        model.leaf_modules(), is_leaf=lambda m: isinstance(m, nn.Module)
    )
    model_params = sum(nparams(m) for _, m in leaf_modules)
    return model_bytes * 8 / model_params


def get_model_path(path_or_hf_repo: str, revision: Optional[str] = None) -> Path:
    """
    Ensures the model is available locally. If the path does not exist locally,
    it is downloaded from the Hugging Face Hub.

    Args:
        path_or_hf_repo (str): The local path or Hugging Face repository ID of the model.
        revision (str, optional): A revision id which can be a branch name, a tag, or a commit hash.

    Returns:
        Path: The path to the model.
    """
    model_path = Path(path_or_hf_repo)
    if not model_path.exists():
        try:
            model_path = Path(
                snapshot_download(
                    repo_id=path_or_hf_repo,
                    revision=revision,
                    allow_patterns=[
                        "*.json",
                        "*.safetensors",
                        "*.py",
                        "tokenizer.model",
                        "*.tiktoken",
                        "*.txt",
                    ],
                )
            )
        except:
            raise ModelNotFoundError(
                f"Model not found for path or HF repo: {path_or_hf_repo}.\n"
                "Please make sure you specified the local path or Hugging Face"
                " repo id correctly.\nIf you are trying to access a private or"
                " gated Hugging Face repo, make sure you are authenticated:\n"
                "https://huggingface.co/docs/huggingface_hub/en/guides/cli#huggingface-cli-login"
            ) from None
    return model_path


<<<<<<< HEAD
def apply_repetition_penalty(logits: mx.array, tokens: mx.array, penalty: float):
    """
    Apply repetition penalty to specific logits based on the given context.

    Paper: https://arxiv.org/abs/1909.05858

    Args:
        logits (mx.array): The logits produced by the language model.
        tokens (mx.array): A list of N previous tokens.
        penalty (float): The repetition penalty factor to be applied.

    Returns:
        logits (mx.array): Logits with repetition penalty applied to generated tokens.
    """
    if len(tokens) > 0:
        selected_logits = mx.take_along_axis(logits, tokens, axis=-1)
        selected_logits = mx.where(
            selected_logits < 0, selected_logits * penalty, selected_logits / penalty
        )
        logits[mx.arange(tokens.shape[0])[:, None], tokens] = selected_logits
    return logits
=======
def maybe_quantize_kv_cache(prompt_cache, quantized_kv_start, kv_group_size, kv_bits):
    if (
        kv_bits is not None
        and not isinstance(prompt_cache[0], cache.QuantizedKVCache)
        and prompt_cache[0].offset > quantized_kv_start
    ):
        for i in range(len(prompt_cache)):
            if isinstance(prompt_cache[i], cache.KVCache):
                prompt_cache[i] = prompt_cache[i].to_quantized(
                    group_size=kv_group_size, bits=kv_bits
                )
>>>>>>> d4ef909d


def generate_step(
    prompts: mx.array,
    model: nn.Module,
    *,
    max_tokens: int = 256,
    sampler: Optional[Callable[mx.array, mx.array]] = None,
    logits_processors: Optional[List[Callable[[mx.array, mx.array], mx.array]]] = None,
    max_kv_size: Optional[int] = None,
    prompt_cache: Optional[Any] = None,
    prefill_step_size: int = 512,
    kv_bits: Optional[int] = None,
    kv_group_size: int = 64,
    quantized_kv_start: int = 0,
    prompt_progress_callback: Optional[Callable[int, int]] = None,
    temp: Optional[float] = None,
    repetition_penalty: Optional[float] = None,
    repetition_context_size: Optional[int] = None,
    top_p: Optional[float] = None,
    min_p: Optional[float] = None,
    min_tokens_to_keep: Optional[int] = None,
) -> Generator[Tuple[mx.array, mx.array], None, None]:
    """
    A generator producing token ids based on the given prompt from the model.

    Args:
        prompts (mx.array): The input prompt.
        model (nn.Module): The model to use for generation.
        max_tokens (int): The maximum number of tokens. Use``-1`` for an infinite
          generator. Default: ``256``.
        sampler (Callable[mx.array, mx.array], optional): A sampler for sampling a
          token from a vector of log probabilities. Default: ``None``.
        logits_processors (List[Callable[[mx.array, mx.array], mx.array]], optional):
          A list of functions that take tokens and logits and return the processed
          logits. Default: ``None``.
        max_kv_size (int, optional): Maximum size of the key-value cache. Old
          entries (except the first 4 tokens) will be overwritten.
        prompt_cache (List[Any], optional): A pre-computed prompt cache. Note, if
          provided, the cache will be updated in place.
        prefill_step_size (int): Step size for processing the prompt.
        kv_bits (int, optional): Number of bits to use for KV cache quantization.
          None implies no cache quantization. Default: ``None``.
        kv_group_size (int): Group size for KV cache quantization. Default: ``64``.
        quantized_kv_start (int): Step to begin using a quantized KV cache.
           when ``kv_bits`` is non-None. Default: ``0``.
        prompt_prorgress_callback (Callable[int, int]): A call-back which takes the
           prompt tokens processed so far and the total number of prompt tokens.

    Yields:
<<<<<<< HEAD
        Generator[Tuple[mx.array, mx.array], None, None]: A generator producing
          one token and a vector of log probabilities per prompt.
          Shapes: ``(bs, 1), (bs, vocab_size)``.
    """

    if prompts.ndim != 2:
        raise ValueError(
            f"Shape of prompts should be (bs, seq_len), got {prompts.shape}"
        )

    def sample(logits: mx.array) -> Tuple[mx.array, mx.array]:
        logprobs = logits - mx.logsumexp(logits, axis=-1, keepdims=True)

        if temp == 0:
            tokens = mx.argmax(logits, axis=-1)
        else:
            if top_p > 0 and top_p < 1.0:
                tokens = top_p_sampling(logits, top_p, temp)
            elif min_p != 0.0:
                tokens = min_p_sampling(logits, min_p, min_tokens_to_keep, temp)
            else:
                tokens = categorical_sampling(logits, temp)

        return mx.expand_dims(tokens, axis=-1), logprobs

    if repetition_penalty and (
        repetition_penalty < 0 or not isinstance(repetition_penalty, float)
    ):
        raise ValueError(
            f"repetition_penalty must be a non-negative float, got {repetition_penalty}"
        )

    logits_processor = logits_processor or []

    if repetition_penalty:

        def repetition_penalty_processor(tokens, logits):
            return apply_repetition_penalty(
                logits, tokens[-repetition_context_size:], repetition_penalty
            )

        logits_processor.append(repetition_penalty_processor)

    if logit_bias:
        indices = mx.array(list(logit_bias.keys()))
        values = mx.array(list(logit_bias.values()))

        def logit_bias_processor(_, logits):
            logits[:, indices] += values
            return logits

        logits_processor.append(logit_bias_processor)

    y = prompts
=======
        Tuple[mx.array, mx.array]: One token and a vector of log probabilities.
    """

    y = prompt
>>>>>>> d4ef909d
    tokens = None

    # Create the KV cache for generation
    if prompt_cache is None:
        prompt_cache = cache.make_prompt_cache(
            model,
            max_kv_size=max_kv_size,
        )
    elif len(prompt_cache) != len(model.layers):
        raise ValueError("Wrong number of layers in the prompt cache.")

    if temp is not None or top_p is not None or min_tokens_to_keep is not None:
        print(
            "[Warning] Specifying sampling arguments to ``generate_step`` is "
            "deprecated. Pass in a ``sampler`` instead."
        )
    if repetition_penalty is not None:
        print(
            "[Warning] Specifying ``repetition_penalty`` is deprecated. "
            "Pass in ``logits_processors`` instead."
        )

    sampler = sampler or make_sampler(
        temp or 0.0, top_p or 0.0, min_p or 0.0, min_tokens_to_keep or 1
    )
    logits_processors = logits_processors or make_logits_processors(
        None, repetition_penalty, repetition_context_size or 20
    )
    prompt_progress_callback = prompt_progress_callback or (lambda *_: None)

    def _step(y):
<<<<<<< HEAD
        logits = model(y, cache=prompt_cache)
        logits = logits[:, -1, :]

        if logits_processor:
            nonlocal tokens
            tokens = mx.concat([tokens, y], axis=-1) if tokens is not None else y
=======
        with mx.stream(generation_stream):
            logits = model(y[None], cache=prompt_cache)
            logits = logits[:, -1, :]

            if logits_processors:
                nonlocal tokens
                tokens = mx.concat([tokens, y]) if tokens is not None else y
>>>>>>> d4ef909d

                for processor in logits_processors:
                    logits = processor(tokens, logits)

<<<<<<< HEAD
        y, logprobs = sample(logits)
        return y, logprobs

    while y.shape[1] > prefill_step_size:
        model(y[:, :prefill_step_size], cache=prompt_cache)
        mx.eval([c.state for c in cache])
        y = y[:, prefill_step_size:]
        mx.metal.clear_cache()
=======
            maybe_quantize_kv_cache(
                prompt_cache, quantized_kv_start, kv_group_size, kv_bits
            )

            logprobs = logits - mx.logsumexp(logits, keepdims=True)
            y = sampler(logprobs)
            return y, logprobs.squeeze(0)

    with mx.stream(generation_stream):
        total_prompt_tokens = y.size
        prompt_processed_tokens = 0
        while y.size > prefill_step_size:
            model(y[:prefill_step_size][None], cache=prompt_cache)
            maybe_quantize_kv_cache(
                prompt_cache, quantized_kv_start, kv_group_size, kv_bits
            )
            mx.eval([c.state for c in prompt_cache])
            prompt_progress_callback(prompt_processed_tokens, total_prompt_tokens)
            prompt_processed_tokens += prefill_step_size
            y = y[prefill_step_size:]
            mx.metal.clear_cache()
>>>>>>> d4ef909d

        y, logprobs = _step(y)

    mx.async_eval(y, logprobs)
    n = 0
    while True:
<<<<<<< HEAD
        next_y, next_logprobs = _step(y)
        mx.async_eval(next_y, next_logprobs)
        mx.eval(y)
        yield y, logprobs
=======
        if n != max_tokens:
            next_y, next_logprobs = _step(y)
            mx.async_eval(next_y, next_logprobs)
        if n == 0:
            mx.eval(y)
            prompt_progress_callback(total_prompt_tokens, total_prompt_tokens)
        if n == max_tokens:
            break
        yield y.item(), logprobs
        if n % 256 == 0:
            mx.metal.clear_cache()
>>>>>>> d4ef909d
        y, logprobs = next_y, next_logprobs
        n += 1


def stream_generate(
    model: nn.Module,
    tokenizer: Union[PreTrainedTokenizer, TokenizerWrapper],
    prompt: Union[str, mx.array, List[int]],
    **kwargs,
<<<<<<< HEAD
) -> Generator[str, None, None]:
=======
) -> Generator[GenerationResponse, None, None]:
>>>>>>> d4ef909d
    """
    A generator producing text based on the given prompt from the model.

    Args:
        model (nn.Module): The model to use for generation.
        tokenizer (PreTrainedTokenizer): The tokenizer.
        prompt (Union[str, mx.array, List[int]]): The input prompt string or integer tokens.
        kwargs: The remaining options get passed to :func:`generate_step`.
          See :func:`generate_step` for more details.

    Yields:
        GenerationResponse: An instance containing the generated text segment and
            associated metadata. See :class:`GenerationResponse` for details.
    """
    if not isinstance(tokenizer, TokenizerWrapper):
        tokenizer = TokenizerWrapper(tokenizer)

    if not isinstance(prompt, mx.array):
        prompt = mx.array(
            prompt if isinstance(prompt, list) else tokenizer.encode(prompt)
        )

<<<<<<< HEAD
    detokenizer.reset()
    for _, (token, _) in zip(
        range(max_tokens),
        generate_step(prompt_tokens, model, **kwargs),
    ):
        token = token.item()
        if token == tokenizer.eos_token_id:
            break
        detokenizer.add_token(token)
=======
    detokenizer = tokenizer.detokenizer
>>>>>>> d4ef909d

    with wired_limit(model, [generation_stream]):
        detokenizer.reset()
        tic = time.perf_counter()
        for n, (token, logprobs) in enumerate(generate_step(prompt, model, **kwargs)):
            if n == 0:
                prompt_time = time.perf_counter() - tic
                prompt_tps = prompt.size / prompt_time
                tic = time.perf_counter()
            if token in tokenizer.eos_token_ids:
                break

            detokenizer.add_token(token)

            yield GenerationResponse(
                text=detokenizer.last_segment,
                token=token,
                logprobs=logprobs,
                prompt_tokens=prompt.size,
                prompt_tps=prompt_tps,
                generation_tokens=n + 1,
                generation_tps=(n + 1) / (time.perf_counter() - tic),
                peak_memory=mx.metal.get_peak_memory() / 1e9,
                finish_reason=None,
            )

        detokenizer.finalize()
        yield GenerationResponse(
            text=detokenizer.last_segment,
            token=token,
            logprobs=logprobs,
            prompt_tokens=prompt.size,
            prompt_tps=prompt_tps,
            generation_tokens=n + 1,
            generation_tps=(n + 1) / (time.perf_counter() - tic),
            peak_memory=mx.metal.get_peak_memory() / 1e9,
            finish_reason="stop" if token in tokenizer.eos_token_ids else "length",
        )


def generate(
    model: nn.Module,
    tokenizer: Union[PreTrainedTokenizer, TokenizerWrapper],
    prompt: str,
    verbose: bool = False,
    formatter: Optional[Callable] = None,
    **kwargs,
) -> str:
    """
    Generate a complete response from the model.

    Args:
       model (nn.Module): The language model.
       tokenizer (PreTrainedTokenizer): The tokenizer.
       prompt (str): The string prompt.
       verbose (bool): If ``True``, print tokens and timing information.
           Default: ``False``.
       kwargs: The remaining options get passed to :func:`stream_generate`.
          See :func:`stream_generate` for more details.
    """
    if formatter is not None:
        print(
            "[Warning] Text formatting is deprecated and no longer used. "
            "The argument will be removed in a future version."
        )
    if verbose:
        print("=" * 10)
        print("Prompt:", prompt)

<<<<<<< HEAD
    prompt_tokens = mx.array(tokenizer.encode(prompt))
    detokenizer = tokenizer.detokenizer

    tic = time.perf_counter()
    detokenizer.reset()

    for n, (token, logprobs) in zip(
        range(max_tokens),
        generate_step(prompt_tokens[None], model, **kwargs),
    ):
        token = token.item()
        if n == 0:
            prompt_time = time.perf_counter() - tic
            tic = time.perf_counter()
        if token == tokenizer.eos_token_id:
            break
        detokenizer.add_token(token)

=======
    text = ""
    for response in stream_generate(model, tokenizer, prompt, **kwargs):
>>>>>>> d4ef909d
        if verbose:
            print(response.text, end="", flush=True)
        text += response.text

    if verbose:
        print()
        print("=" * 10)
        if len(text) == 0:
            print("No text generated for this prompt")
            return
        print(
            f"Prompt: {response.prompt_tokens} tokens, "
            f"{response.prompt_tps:.3f} tokens-per-sec"
        )
        print(
            f"Generation: {response.generation_tokens} tokens, "
            f"{response.generation_tps:.3f} tokens-per-sec"
        )
        print(f"Peak memory: {response.peak_memory:.3f} GB")
    return text


def batch_generate(
    model: nn.Module,
    tokenizer: Union[PreTrainedTokenizer, TokenizerWrapper],
    prompts: List[str],
    max_tokens: int = 100,
    verbose: bool = False,
    **kwargs,
) -> str:
    """
    Generate a complete response from the model.

    Args:
       model (nn.Module): The language model.
       tokenizer (PreTrainedTokenizer): The tokenizer.
       prompts (List[str]): The string prompts.
       max_tokens (int): The maximum number of tokens. Default: ``100``.
       verbose (bool): If ``True``, print tokens and timing information.
           Default: ``False``.
       kwargs: The remaining options get passed to :func:`generate_step`.
          See :func:`generate_step` for more details.
    """
    if kwargs.get("max_kv_size", None) is not None:
        raise ValueError("max_kv_size is not supported for batch generation")

    if not isinstance(tokenizer, TokenizerWrapper):
        tokenizer = TokenizerWrapper(tokenizer)

    tokenizer._tokenizer.padding_side = "left"
    if tokenizer.pad_token is None:
        tokenizer._tokenizer.pad_token = tokenizer.eos_token
        tokenizer._tokenizer.pad_token_id = tokenizer.eos_token_id
    prompt_tokens = mx.array(
        tokenizer._tokenizer(prompts, padding=True)["input_ids"]
    )
    output_toks = []

    tic = time.perf_counter()

    for (tokens, _), n in zip(
        generate_step(prompt_tokens, model, **kwargs),
        range(max_tokens),
    ):
        if n == 0:
            prompt_time = time.perf_counter() - tic
            tic = time.perf_counter()
        if (tokens == tokenizer.eos_token_id).all():
            break
        output_toks.append(tokens)
        if verbose:
            print(".", end="", flush=True)

    output_toks = mx.concatenate(output_toks, axis=1)
    token_count = output_toks.size
    response = [
        response.split(tokenizer.eos_token)[0].split(tokenizer.pad_token)[0]
        for response in tokenizer.batch_decode(output_toks.tolist())
    ]

    if verbose:
        gen_time = time.perf_counter() - tic
        if token_count <= 0:
            print("No tokens generated for this prompt")
        else:
            print()
            for p, resp in zip(prompts, response):
                print("=" * 10)
                print("Prompt:", p)
                print(resp)
        prompt_tps = prompt_tokens.size / prompt_time
        gen_tps = token_count / gen_time
        print("=" * 10)
        print(f"Prompt: {prompt_tokens.size} tokens, {prompt_tps:.3f} tokens-per-sec")
        print(f"Generation: {token_count} tokens, {gen_tps:.3f} tokens-per-sec")
        peak_mem = mx.metal.get_peak_memory() / 2**30
        print(f"Peak memory: {peak_mem:.3f} GB")

    return response


def load_config(model_path: Path) -> dict:
    try:
        with open(model_path / "config.json", "r") as f:
            config = json.load(f)
    except FileNotFoundError:
        logging.error(f"Config file not found in {model_path}")
        raise
    return config


def load_model(
    model_path: Path,
    lazy: bool = False,
    model_config: dict = {},
    get_model_classes: Callable[[dict], Tuple[Type[nn.Module], Type]] = _get_classes,
) -> nn.Module:
    """
    Load and initialize the model from a given path.

    Args:
        model_path (Path): The path to load the model from.
        lazy (bool): If False eval the model parameters to make sure they are
            loaded in memory before returning, otherwise they will be loaded
            when needed. Default: ``False``
        model_config (dict, optional): Optional configuration parameters for the
            model. Defaults to an empty dictionary.
        get_model_classes (Callable[[dict], Tuple[Type[nn.Module], Type]], optional):
            A function that returns the model class and model args class given a config.
            Defaults to the ``_get_classes`` function.

    Returns:
        nn.Module: The loaded and initialized model.

    Raises:
        FileNotFoundError: If the weight files (.safetensors) are not found.
        ValueError: If the model class or args class are not found or cannot be instantiated.
    """
    config = load_config(model_path)
    config.update(model_config)

    weight_files = glob.glob(str(model_path / "model*.safetensors"))

    if not weight_files:
        # Try weight for back-compat
        weight_files = glob.glob(str(model_path / "weight*.safetensors"))

    if not weight_files:
        logging.error(f"No safetensors found in {model_path}")
        raise FileNotFoundError(f"No safetensors found in {model_path}")

    weights = {}
    for wf in weight_files:
        weights.update(mx.load(wf))

    model_class, model_args_class = get_model_classes(config=config)

    model_args = model_args_class.from_dict(config)
    model = model_class(model_args)

    if hasattr(model, "sanitize"):
        weights = model.sanitize(weights)

    if (quantization := config.get("quantization", None)) is not None:

        def class_predicate(p, m):
            # Handle custom per layer quantizations
            if p in config["quantization"]:
                return config["quantization"][p]
            if not hasattr(m, "to_quantized"):
                return False
            # Handle legacy models which may not have everything quantized
            return f"{p}.scales" in weights

        nn.quantize(
            model,
            group_size=quantization["group_size"],
            bits=quantization["bits"],
            class_predicate=class_predicate,
        )

    model.load_weights(list(weights.items()))

    if not lazy:
        mx.eval(model.parameters())

    model.eval()
    return model, config


def load(
    path_or_hf_repo: str,
    tokenizer_config={},
    model_config={},
    adapter_path: Optional[str] = None,
    lazy: bool = False,
) -> Tuple[nn.Module, TokenizerWrapper]:
    """
    Load the model and tokenizer from a given path or a huggingface repository.

    Args:
        path_or_hf_repo (Path): The path or the huggingface repository to load the model from.
        tokenizer_config (dict, optional): Configuration parameters specifically for the tokenizer.
            Defaults to an empty dictionary.
        model_config(dict, optional): Configuration parameters specifically for the model.
            Defaults to an empty dictionary.
        adapter_path (str, optional): Path to the LoRA adapters. If provided, applies LoRA layers
            to the model. Default: ``None``.
        lazy (bool): If False eval the model parameters to make sure they are
            loaded in memory before returning, otherwise they will be loaded
            when needed. Default: ``False``
    Returns:
        Tuple[nn.Module, TokenizerWrapper]: A tuple containing the loaded model and tokenizer.

    Raises:
        FileNotFoundError: If config file or safetensors are not found.
        ValueError: If model class or args class are not found.
    """
    model_path = get_model_path(path_or_hf_repo)

    model, config = load_model(model_path, lazy)
    if adapter_path is not None:
        model = load_adapters(model, adapter_path)
        model.eval()
    tokenizer = load_tokenizer(
        model_path, tokenizer_config, eos_token_ids=config.get("eos_token_id", None)
    )

    return model, tokenizer


def fetch_from_hub(
    model_path: Path, lazy: bool = False
) -> Tuple[nn.Module, dict, PreTrainedTokenizer]:
    model, config = load_model(model_path, lazy)
    tokenizer = load_tokenizer(
        model_path, eos_token_ids=config.get("eos_token_id", None)
    )
    return model, config, tokenizer


def make_shards(weights: dict, max_file_size_gb: int = MAX_FILE_SIZE_GB) -> list:
    """
    Splits the weights into smaller shards.

    Args:
        weights (dict): Model weights.
        max_file_size_gb (int): Maximum size of each shard in gigabytes.

    Returns:
        list: List of weight shards.
    """
    max_file_size_bytes = max_file_size_gb << 30
    shards = []
    shard, shard_size = {}, 0
    for k, v in weights.items():
        if shard_size + v.nbytes > max_file_size_bytes:
            shards.append(shard)
            shard, shard_size = {}, 0
        shard[k] = v
        shard_size += v.nbytes
    shards.append(shard)
    return shards


def upload_to_hub(path: str, upload_repo: str, hf_path: str):
    """
    Uploads the model to Hugging Face hub.

    Args:
        path (str): Local path to the model.
        upload_repo (str): Name of the HF repo to upload to.
        hf_path (str): Path to the original Hugging Face model.
    """
    import os

    from huggingface_hub import HfApi, ModelCard, logging

    from . import __version__

    card = ModelCard.load(hf_path)
    card.data.tags = ["mlx"] if card.data.tags is None else card.data.tags + ["mlx"]
    card.data.base_model = hf_path
    card.text = dedent(
        f"""
        # {upload_repo}

        The Model [{upload_repo}](https://huggingface.co/{upload_repo}) was
        converted to MLX format from [{hf_path}](https://huggingface.co/{hf_path})
        using mlx-lm version **{__version__}**.

        ## Use with mlx

        ```bash
        pip install mlx-lm
        ```

        ```python
        from mlx_lm import load, generate

        model, tokenizer = load("{upload_repo}")

        prompt="hello"

        if hasattr(tokenizer, "apply_chat_template") and tokenizer.chat_template is not None:
            messages = [{{"role": "user", "content": prompt}}]
            prompt = tokenizer.apply_chat_template(
                messages, tokenize=False, add_generation_prompt=True
            )

        response = generate(model, tokenizer, prompt=prompt, verbose=True)
        ```
        """
    )
    card.save(os.path.join(path, "README.md"))

    logging.set_verbosity_info()

    api = HfApi()
    api.create_repo(repo_id=upload_repo, exist_ok=True)
    api.upload_folder(
        folder_path=path,
        repo_id=upload_repo,
        repo_type="model",
        multi_commits=True,
        multi_commits_verbose=True,
    )
    print(f"Upload successful, go to https://huggingface.co/{upload_repo} for details.")


def save_weights(
    save_path: Union[str, Path],
    weights: Dict[str, Any],
    *,
    donate_weights: bool = False,
) -> None:
    """Save model weights into specified directory."""
    if isinstance(save_path, str):
        save_path = Path(save_path)
    save_path.mkdir(parents=True, exist_ok=True)

    shards = make_shards(weights)
    shards_count = len(shards)
    shard_file_format = (
        "model-{:05d}-of-{:05d}.safetensors"
        if shards_count > 1
        else "model.safetensors"
    )

    total_size = sum(v.nbytes for v in weights.values())
    index_data = {"metadata": {"total_size": total_size}, "weight_map": {}}

    # Write the weights and make sure no references are kept other than the
    # necessary ones
    if donate_weights:
        weights.clear()
        del weights

    for i in range(len(shards)):
        shard = shards[i]
        shards[i] = None
        shard_name = shard_file_format.format(i + 1, shards_count)
        shard_path = save_path / shard_name

        mx.save_safetensors(str(shard_path), shard, metadata={"format": "mlx"})

        for weight_name in shard.keys():
            index_data["weight_map"][weight_name] = shard_name
        del shard

    index_data["weight_map"] = {
        k: index_data["weight_map"][k] for k in sorted(index_data["weight_map"])
    }

    with open(save_path / "model.safetensors.index.json", "w") as f:
        json.dump(
            index_data,
            f,
            indent=4,
        )


def quantize_model(
    model: nn.Module,
    config: dict,
    q_group_size: int,
    q_bits: int,
    quant_predicate: Optional[
        Callable[[str, nn.Module, dict], Union[bool, dict]]
    ] = None,
) -> Tuple:
    """
    Applies quantization to the model weights.

    Args:
        model (nn.Module): The model to be quantized.
        config (dict): Model configuration.
        q_group_size (int): Group size for quantization.
        q_bits (int): Bits per weight for quantization.
        quant_predicate (Callable): A callable that decides how
            to quantize each layer based on the path.
            Accepts the layer `path`, the `module` and the model `config`.
            Returns either a bool to signify quantize/no quantize or
            a dict of quantization parameters to pass to `to_quantized`.

    Returns:
        Tuple: Tuple containing quantized weights and config.
    """
    quantized_config = copy.deepcopy(config)
    quantized_config["quantization"] = {"group_size": q_group_size, "bits": q_bits}

    # Add any custom quantization parameters to the config as we go
    def _class_predicate(p, m):
        bool_or_params = quant_predicate(p, m, config)
        quantized_config["quantization"][p] = bool_or_params
        return bool_or_params

    nn.quantize(
        model,
        q_group_size,
        q_bits,
        class_predicate=_class_predicate if quant_predicate else None,
    )
    # support hf model tree #957
    quantized_config["quantization_config"] = quantized_config["quantization"]
    quantized_weights = dict(tree_flatten(model.parameters()))

    bpw = compute_bits_per_weight(model)
    print(f"[INFO] Quantized model with {bpw:.3f} bits per weight.")

    return quantized_weights, quantized_config


def save_config(
    config: dict,
    config_path: Union[str, Path],
) -> None:
    """Save the model configuration to the ``config_path``.

    The final configuration will be sorted before saving for better readability.

    Args:
        config (dict): The model configuration.
        config_path (Union[str, Path]): Model configuration file path.
    """
    # Clean unused keys
    config.pop("_name_or_path", None)

    # sort the config for better readability
    config = dict(sorted(config.items()))

    # write the updated config to the config_path (if provided)
    with open(config_path, "w") as fid:
        json.dump(config, fid, indent=4)


def convert(
    hf_path: str,
    mlx_path: str = "mlx_model",
    quantize: bool = False,
    q_group_size: int = 64,
    q_bits: int = 4,
    dtype: str = "float16",
    upload_repo: str = None,
    revision: Optional[str] = None,
    dequantize: bool = False,
    quant_predicate: Optional[
        Callable[[str, nn.Module, dict], Union[bool, dict]]
    ] = None,
):
    # Check the save path is empty
    if isinstance(mlx_path, str):
        mlx_path = Path(mlx_path)

    if mlx_path.exists():
        raise ValueError(
            f"Cannot save to the path {mlx_path} as it already exists."
            " Please delete the file/directory or specify a new path to save to."
        )

    print("[INFO] Loading")
    model_path = get_model_path(hf_path, revision=revision)
    model, config, tokenizer = fetch_from_hub(model_path, lazy=True)

    weights = dict(tree_flatten(model.parameters()))
    dtype = getattr(mx, dtype)
    weights = {k: v.astype(dtype) for k, v in weights.items()}

    if quantize and dequantize:
        raise ValueError("Choose either quantize or dequantize, not both.")

    if quantize:
        print("[INFO] Quantizing")
        model.load_weights(list(weights.items()))
        weights, config = quantize_model(
            model, config, q_group_size, q_bits, quant_predicate=quant_predicate
        )

    if dequantize:
        print("[INFO] Dequantizing")
        model = dequantize_model(model)
        weights = dict(tree_flatten(model.parameters()))

    del model
    save_weights(mlx_path, weights, donate_weights=True)

    py_files = glob.glob(str(model_path / "*.py"))
    for file in py_files:
        shutil.copy(file, mlx_path)

    tokenizer.save_pretrained(mlx_path)

    save_config(config, config_path=mlx_path / "config.json")

    if upload_repo is not None:
        upload_to_hub(mlx_path, upload_repo, hf_path)<|MERGE_RESOLUTION|>--- conflicted
+++ resolved
@@ -180,29 +180,6 @@
     return model_path
 
 
-<<<<<<< HEAD
-def apply_repetition_penalty(logits: mx.array, tokens: mx.array, penalty: float):
-    """
-    Apply repetition penalty to specific logits based on the given context.
-
-    Paper: https://arxiv.org/abs/1909.05858
-
-    Args:
-        logits (mx.array): The logits produced by the language model.
-        tokens (mx.array): A list of N previous tokens.
-        penalty (float): The repetition penalty factor to be applied.
-
-    Returns:
-        logits (mx.array): Logits with repetition penalty applied to generated tokens.
-    """
-    if len(tokens) > 0:
-        selected_logits = mx.take_along_axis(logits, tokens, axis=-1)
-        selected_logits = mx.where(
-            selected_logits < 0, selected_logits * penalty, selected_logits / penalty
-        )
-        logits[mx.arange(tokens.shape[0])[:, None], tokens] = selected_logits
-    return logits
-=======
 def maybe_quantize_kv_cache(prompt_cache, quantized_kv_start, kv_group_size, kv_bits):
     if (
         kv_bits is not None
@@ -214,11 +191,10 @@
                 prompt_cache[i] = prompt_cache[i].to_quantized(
                     group_size=kv_group_size, bits=kv_bits
                 )
->>>>>>> d4ef909d
 
 
 def generate_step(
-    prompts: mx.array,
+    prompt: mx.array,
     model: nn.Module,
     *,
     max_tokens: int = 256,
@@ -226,6 +202,7 @@
     logits_processors: Optional[List[Callable[[mx.array, mx.array], mx.array]]] = None,
     max_kv_size: Optional[int] = None,
     prompt_cache: Optional[Any] = None,
+    mask: Optional[mx.array] = None,
     prefill_step_size: int = 512,
     kv_bits: Optional[int] = None,
     kv_group_size: int = 64,
@@ -239,22 +216,27 @@
     min_tokens_to_keep: Optional[int] = None,
 ) -> Generator[Tuple[mx.array, mx.array], None, None]:
     """
-    A generator producing token ids based on the given prompt from the model.
-
-    Args:
-        prompts (mx.array): The input prompt.
+    A generator producing token ids based on the given prompt(s) from the model.
+
+    Args:
+        prompt (mx.array): The input prompt(s), shaped (batch_size, prompt_len).
         model (nn.Module): The model to use for generation.
         max_tokens (int): The maximum number of tokens. Use``-1`` for an infinite
           generator. Default: ``256``.
-        sampler (Callable[mx.array, mx.array], optional): A sampler for sampling a
-          token from a vector of log probabilities. Default: ``None``.
+        sampler (Callable[mx.array, mx.array], optional): A sampler for sampling
+          tokens (shaped (batch_size,)) from a vector of log probabilities,
+          shaped (batch_size, vocab_size). Default: ``None``.
         logits_processors (List[Callable[[mx.array, mx.array], mx.array]], optional):
-          A list of functions that take tokens and logits and return the processed
-          logits. Default: ``None``.
+          A list of functions that take tokens (shaped (batch_size, gen_len)) and
+          logits and return the processed logits, shaped (batch_size, vocab_size).
+          Default: ``None``.
         max_kv_size (int, optional): Maximum size of the key-value cache. Old
           entries (except the first 4 tokens) will be overwritten.
         prompt_cache (List[Any], optional): A pre-computed prompt cache. Note, if
           provided, the cache will be updated in place.
+        mask (mx.array, optional): An attention mask to apply to the prompt.
+          Should be of shape (batch_size, 1, prompt_len, prompt_len + cache_len).
+          See: `create_causal_mask`.
         prefill_step_size (int): Step size for processing the prompt.
         kv_bits (int, optional): Number of bits to use for KV cache quantization.
           None implies no cache quantization. Default: ``None``.
@@ -265,68 +247,24 @@
            prompt tokens processed so far and the total number of prompt tokens.
 
     Yields:
-<<<<<<< HEAD
-        Generator[Tuple[mx.array, mx.array], None, None]: A generator producing
-          one token and a vector of log probabilities per prompt.
-          Shapes: ``(bs, 1), (bs, vocab_size)``.
-    """
-
-    if prompts.ndim != 2:
-        raise ValueError(
-            f"Shape of prompts should be (bs, seq_len), got {prompts.shape}"
-        )
-
-    def sample(logits: mx.array) -> Tuple[mx.array, mx.array]:
-        logprobs = logits - mx.logsumexp(logits, axis=-1, keepdims=True)
-
-        if temp == 0:
-            tokens = mx.argmax(logits, axis=-1)
-        else:
-            if top_p > 0 and top_p < 1.0:
-                tokens = top_p_sampling(logits, top_p, temp)
-            elif min_p != 0.0:
-                tokens = min_p_sampling(logits, min_p, min_tokens_to_keep, temp)
-            else:
-                tokens = categorical_sampling(logits, temp)
-
-        return mx.expand_dims(tokens, axis=-1), logprobs
-
-    if repetition_penalty and (
-        repetition_penalty < 0 or not isinstance(repetition_penalty, float)
-    ):
-        raise ValueError(
-            f"repetition_penalty must be a non-negative float, got {repetition_penalty}"
-        )
-
-    logits_processor = logits_processor or []
-
-    if repetition_penalty:
-
-        def repetition_penalty_processor(tokens, logits):
-            return apply_repetition_penalty(
-                logits, tokens[-repetition_context_size:], repetition_penalty
-            )
-
-        logits_processor.append(repetition_penalty_processor)
-
-    if logit_bias:
-        indices = mx.array(list(logit_bias.keys()))
-        values = mx.array(list(logit_bias.values()))
-
-        def logit_bias_processor(_, logits):
-            logits[:, indices] += values
-            return logits
-
-        logits_processor.append(logit_bias_processor)
-
-    y = prompts
-=======
-        Tuple[mx.array, mx.array]: One token and a vector of log probabilities.
-    """
+        Tuple[mx.array, mx.array]: One token (shaped (batch_size,))
+            and a vector of log probabilities (shaped (batch_size, vocab_size)).
+    """
+    if prompt.ndim == 1:
+        print(
+            "[Warning] Passing a (prompt_len,)-shaped ``prompt`` into ``generate_step`` "
+            "is deprecated. Pass in a (batch_size, prompt_len)-shaped ``prompt`` instead."
+        )
+        prompt = prompt[None]
 
     y = prompt
->>>>>>> d4ef909d
     tokens = None
+
+    if y.shape[0] != 1 and max_kv_size is not None:
+        # TODO: If we have left-padded sequences, we need to evict all the
+        # pad tokens from the `RotatingKVCache` before evicting from left plus 4.
+        # The indexing of `mask` below will also break if we evict from cache.
+        raise ValueError("max_kv_size is not supported for batched generation.")
 
     # Create the KV cache for generation
     if prompt_cache is None:
@@ -357,70 +295,58 @@
     prompt_progress_callback = prompt_progress_callback or (lambda *_: None)
 
     def _step(y):
-<<<<<<< HEAD
-        logits = model(y, cache=prompt_cache)
-        logits = logits[:, -1, :]
-
-        if logits_processor:
-            nonlocal tokens
-            tokens = mx.concat([tokens, y], axis=-1) if tokens is not None else y
-=======
         with mx.stream(generation_stream):
-            logits = model(y[None], cache=prompt_cache)
+            if y.ndims == 1:
+                y = mx.expand_dims(y, axis=-1)
+            logits = model(
+                y,
+                cache=prompt_cache,
+                mask=mask if mask is not None and y.shape[-1] > 1 else None,
+            )
             logits = logits[:, -1, :]
 
             if logits_processors:
                 nonlocal tokens
-                tokens = mx.concat([tokens, y]) if tokens is not None else y
->>>>>>> d4ef909d
+                tokens = mx.concat([tokens, y], axis=-1) if tokens is not None else y
 
                 for processor in logits_processors:
                     logits = processor(tokens, logits)
 
-<<<<<<< HEAD
-        y, logprobs = sample(logits)
-        return y, logprobs
-
-    while y.shape[1] > prefill_step_size:
-        model(y[:, :prefill_step_size], cache=prompt_cache)
-        mx.eval([c.state for c in cache])
-        y = y[:, prefill_step_size:]
-        mx.metal.clear_cache()
-=======
             maybe_quantize_kv_cache(
                 prompt_cache, quantized_kv_start, kv_group_size, kv_bits
             )
 
             logprobs = logits - mx.logsumexp(logits, keepdims=True)
             y = sampler(logprobs)
-            return y, logprobs.squeeze(0)
+            return y, logprobs
 
     with mx.stream(generation_stream):
         total_prompt_tokens = y.size
         prompt_processed_tokens = 0
-        while y.size > prefill_step_size:
-            model(y[:prefill_step_size][None], cache=prompt_cache)
+        while y.shape[-1] > prefill_step_size:
+            offset = prompt_cache[0].offset
+            model(
+                y[:, :prefill_step_size],
+                cache=prompt_cache,
+                mask=mask[:, :, :prefill_step_size, : offset + prefill_step_size]
+                if mask is not None
+                else None,
+            )
             maybe_quantize_kv_cache(
                 prompt_cache, quantized_kv_start, kv_group_size, kv_bits
             )
             mx.eval([c.state for c in prompt_cache])
             prompt_progress_callback(prompt_processed_tokens, total_prompt_tokens)
-            prompt_processed_tokens += prefill_step_size
-            y = y[prefill_step_size:]
+            prompt_processed_tokens += y.shape[0] * prefill_step_size
+            y = y[:, prefill_step_size:]
+            mask = mask[:, :, prefill_step_size:, :] if mask is not None else None
             mx.metal.clear_cache()
->>>>>>> d4ef909d
 
         y, logprobs = _step(y)
 
     mx.async_eval(y, logprobs)
     n = 0
     while True:
-<<<<<<< HEAD
-        next_y, next_logprobs = _step(y)
-        mx.async_eval(next_y, next_logprobs)
-        mx.eval(y)
-        yield y, logprobs
-=======
         if n != max_tokens:
             next_y, next_logprobs = _step(y)
             mx.async_eval(next_y, next_logprobs)
@@ -429,10 +355,9 @@
             prompt_progress_callback(total_prompt_tokens, total_prompt_tokens)
         if n == max_tokens:
             break
-        yield y.item(), logprobs
+        yield y, logprobs
         if n % 256 == 0:
             mx.metal.clear_cache()
->>>>>>> d4ef909d
         y, logprobs = next_y, next_logprobs
         n += 1
 
@@ -442,11 +367,7 @@
     tokenizer: Union[PreTrainedTokenizer, TokenizerWrapper],
     prompt: Union[str, mx.array, List[int]],
     **kwargs,
-<<<<<<< HEAD
-) -> Generator[str, None, None]:
-=======
 ) -> Generator[GenerationResponse, None, None]:
->>>>>>> d4ef909d
     """
     A generator producing text based on the given prompt from the model.
 
@@ -469,19 +390,7 @@
             prompt if isinstance(prompt, list) else tokenizer.encode(prompt)
         )
 
-<<<<<<< HEAD
-    detokenizer.reset()
-    for _, (token, _) in zip(
-        range(max_tokens),
-        generate_step(prompt_tokens, model, **kwargs),
-    ):
-        token = token.item()
-        if token == tokenizer.eos_token_id:
-            break
-        detokenizer.add_token(token)
-=======
     detokenizer = tokenizer.detokenizer
->>>>>>> d4ef909d
 
     with wired_limit(model, [generation_stream]):
         detokenizer.reset()
@@ -551,29 +460,8 @@
         print("=" * 10)
         print("Prompt:", prompt)
 
-<<<<<<< HEAD
-    prompt_tokens = mx.array(tokenizer.encode(prompt))
-    detokenizer = tokenizer.detokenizer
-
-    tic = time.perf_counter()
-    detokenizer.reset()
-
-    for n, (token, logprobs) in zip(
-        range(max_tokens),
-        generate_step(prompt_tokens[None], model, **kwargs),
-    ):
-        token = token.item()
-        if n == 0:
-            prompt_time = time.perf_counter() - tic
-            tic = time.perf_counter()
-        if token == tokenizer.eos_token_id:
-            break
-        detokenizer.add_token(token)
-
-=======
     text = ""
     for response in stream_generate(model, tokenizer, prompt, **kwargs):
->>>>>>> d4ef909d
         if verbose:
             print(response.text, end="", flush=True)
         text += response.text
@@ -596,83 +484,8 @@
     return text
 
 
-def batch_generate(
-    model: nn.Module,
-    tokenizer: Union[PreTrainedTokenizer, TokenizerWrapper],
-    prompts: List[str],
-    max_tokens: int = 100,
-    verbose: bool = False,
-    **kwargs,
-) -> str:
-    """
-    Generate a complete response from the model.
-
-    Args:
-       model (nn.Module): The language model.
-       tokenizer (PreTrainedTokenizer): The tokenizer.
-       prompts (List[str]): The string prompts.
-       max_tokens (int): The maximum number of tokens. Default: ``100``.
-       verbose (bool): If ``True``, print tokens and timing information.
-           Default: ``False``.
-       kwargs: The remaining options get passed to :func:`generate_step`.
-          See :func:`generate_step` for more details.
-    """
-    if kwargs.get("max_kv_size", None) is not None:
-        raise ValueError("max_kv_size is not supported for batch generation")
-
-    if not isinstance(tokenizer, TokenizerWrapper):
-        tokenizer = TokenizerWrapper(tokenizer)
-
-    tokenizer._tokenizer.padding_side = "left"
-    if tokenizer.pad_token is None:
-        tokenizer._tokenizer.pad_token = tokenizer.eos_token
-        tokenizer._tokenizer.pad_token_id = tokenizer.eos_token_id
-    prompt_tokens = mx.array(
-        tokenizer._tokenizer(prompts, padding=True)["input_ids"]
-    )
-    output_toks = []
-
-    tic = time.perf_counter()
-
-    for (tokens, _), n in zip(
-        generate_step(prompt_tokens, model, **kwargs),
-        range(max_tokens),
-    ):
-        if n == 0:
-            prompt_time = time.perf_counter() - tic
-            tic = time.perf_counter()
-        if (tokens == tokenizer.eos_token_id).all():
-            break
-        output_toks.append(tokens)
-        if verbose:
-            print(".", end="", flush=True)
-
-    output_toks = mx.concatenate(output_toks, axis=1)
-    token_count = output_toks.size
-    response = [
-        response.split(tokenizer.eos_token)[0].split(tokenizer.pad_token)[0]
-        for response in tokenizer.batch_decode(output_toks.tolist())
-    ]
-
-    if verbose:
-        gen_time = time.perf_counter() - tic
-        if token_count <= 0:
-            print("No tokens generated for this prompt")
-        else:
-            print()
-            for p, resp in zip(prompts, response):
-                print("=" * 10)
-                print("Prompt:", p)
-                print(resp)
-        prompt_tps = prompt_tokens.size / prompt_time
-        gen_tps = token_count / gen_time
-        print("=" * 10)
-        print(f"Prompt: {prompt_tokens.size} tokens, {prompt_tps:.3f} tokens-per-sec")
-        print(f"Generation: {token_count} tokens, {gen_tps:.3f} tokens-per-sec")
-        peak_mem = mx.metal.get_peak_memory() / 2**30
-        print(f"Peak memory: {peak_mem:.3f} GB")
-
-    return response
+def batch_generate():
+    pass
 
 
 def load_config(model_path: Path) -> dict:
