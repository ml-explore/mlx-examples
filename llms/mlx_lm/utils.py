import copy
import glob
import json
import logging
import time
from pathlib import Path
from typing import Any, Callable, Dict, Generator, Tuple, Union

import mlx.core as mx
import mlx.nn as nn
from huggingface_hub import snapshot_download
from transformers import AutoConfig, AutoTokenizer, PreTrainedTokenizer

# Local imports
<<<<<<< HEAD
from .models import llama, mixtral, phi2, plamo, qwen, qwen2, stablelm_epoch
=======
from .models import llama, mixtral, olmo, phi2, plamo, qwen, qwen2, stablelm_epoch
>>>>>>> aa7447ef
from .tuner.utils import apply_lora_layers

# Constants
MODEL_MAPPING = {
    "llama": llama,
    "mistral": llama,  # mistral is compatible with llama
    "mixtral": mixtral,
    "phi": phi2,
    "stablelm_epoch": stablelm_epoch,
    "qwen": qwen,
    "plamo": plamo,
<<<<<<< HEAD
=======
    "olmo": olmo,
>>>>>>> aa7447ef
    "qwen2": qwen2,
}
LORA_SUPPORTED_MODELS = [
    llama.Model,
    mixtral.Model,
    phi2.Model,
    stablelm_epoch.Model,
    qwen2.Model,
]
MAX_FILE_SIZE_GB = 5

linear_class_predicate = (
    lambda m: isinstance(m, nn.Linear)
    and m.weight.shape[0]
    != 8  # avoid quantizing gate layers, otherwise we have to re-quant and upload all the mixtral models
)


def _get_classes(config: dict):
    """
    Retrieve the model and model args classes based on the configuration.

    Args:
        config (dict): The model configuration.

    Returns:
        A tuple containing the Model class and the ModelArgs class.
    """
    model_type = config["model_type"]
    if model_type not in MODEL_MAPPING:
        msg = f"Model type {model_type} not supported."
        logging.error(msg)
        raise ValueError(msg)

    arch = MODEL_MAPPING[model_type]
    return arch.Model, arch.ModelArgs


def get_model_path(path_or_hf_repo: str) -> Path:
    """
    Ensures the model is available locally. If the path does not exist locally,
    it is downloaded from the Hugging Face Hub.

    Args:
        path_or_hf_repo (str): The local path or Hugging Face repository ID of the model.

    Returns:
        Path: The path to the model.
    """
    model_path = Path(path_or_hf_repo)
    if not model_path.exists():
        model_path = Path(
            snapshot_download(
                repo_id=path_or_hf_repo,
                allow_patterns=[
                    "*.json",
                    "*.safetensors",
                    "*.py",
                    "tokenizer.model",
                    "*.tiktoken",
                ],
            )
        )
    return model_path


def generate_step(
    prompt: mx.array,
    model: nn.Module,
    temp: float = 0.0,
) -> Generator[Tuple[mx.array, mx.array], None, None]:
    """
    A generator producing text based on the given prompt from the model.

    Args:
        prompt (mx.array): The input prompt.
        model (nn.Module): The model to use for generation.
        temp (float): The temperature for sampling, if 0 the argmax is used.
    Yields:
        Generator[Tuple[mx.array, mx.array]]: A generator producing
        one token and probability per call.
    """

    def sample(logits: mx.array) -> Tuple[mx.array, float]:
        softmax_logits = mx.softmax(logits)

        if temp == 0:
            token = mx.argmax(logits, axis=-1)
        else:
            token = mx.random.categorical(logits * (1 / temp))

        prob = softmax_logits[0, token]
        return token, prob

    y = prompt
    cache = None
    while True:
        logits, cache = model(y[None], cache=cache)
        logits = logits[:, -1, :]
        y, prob = sample(logits)
        yield y, prob


def generate(
    model: nn.Module,
    tokenizer: PreTrainedTokenizer,
    prompt: str,
    temp: float = 0.0,
    max_tokens: int = 100,
    verbose: bool = False,
    formatter: Callable = None,
) -> str:
    """
    Generate text from the model.

    Args:
       model (nn.Module): The language model.
       tokenizer (PreTrainedTokenizer): The tokenizer.
       prompt (str): The string prompt.
       temp (float): The temperature for sampling (default 0).
       max_tokens (int): The maximum number of tokens (default 100).
       verbose (bool): If ``True``, print tokens and timing information
           (default ``False``).
       formatter (Optional[Callable]): A function which takes a token and a
           probability and displays it.
    """

    if verbose:
        print("=" * 10)
        print("Prompt:", prompt)

    prompt = mx.array(tokenizer.encode(prompt))

    tic = time.perf_counter()
    tokens = []
    skip = 0
    REPLACEMENT_CHAR = "\ufffd"

    for (token, prob), n in zip(generate_step(prompt, model, temp), range(max_tokens)):
        if token == tokenizer.eos_token_id:
            break
        if n == 0:
            prompt_time = time.perf_counter() - tic
            tic = time.perf_counter()
        tokens.append(token.item())

        if verbose:
            s = tokenizer.decode(tokens)
            if formatter:
                formatter(s[skip:], prob.item())
                skip = len(s)
            elif REPLACEMENT_CHAR not in s:
                print(s[skip:], end="", flush=True)
                skip = len(s)

    token_count = len(tokens)
    token_string = tokenizer.decode(tokens).replace(REPLACEMENT_CHAR, "")

    if verbose:
        print(token_string[skip:], flush=True)
        gen_time = time.perf_counter() - tic
        print("=" * 10)
        if token_count == 0:
            print("No tokens generated for this prompt")
            return
        prompt_tps = prompt.size / prompt_time
        gen_tps = (token_count - 1) / gen_time
        print(f"Prompt: {prompt_tps:.3f} tokens-per-sec")
        print(f"Generation: {gen_tps:.3f} tokens-per-sec")

    return token_string


def load_model(model_path: Path) -> nn.Module:
    """
    Load and initialize the model from a given path.

    Args:
        model_path (Path): The path to load the model from.

    Returns:
        nn.Module: The loaded and initialized model.

    Raises:
        FileNotFoundError: If the weight files (.safetensors) are not found.
        ValueError: If the model class or args class are not found or cannot be instantiated.
    """
    try:
        with open(model_path / "config.json", "r") as f:
            config = json.load(f)
            quantization = config.get("quantization", None)
    except FileNotFoundError:
        logging.error(f"Config file not found in {model_path}")
        raise

    weight_files = glob.glob(str(model_path / "*.safetensors"))
    if not weight_files:
        logging.error(f"No safetensors found in {model_path}")
        raise FileNotFoundError(f"No safetensors found in {model_path}")

    weights = {}
    for wf in weight_files:
        weights.update(mx.load(wf))

    model_class, model_args_class = _get_classes(config=config)
    if hasattr(model_class, "sanitize"):
        weights = model_class.sanitize(weights)

    model_args = model_args_class.from_dict(config)
    model = model_class(model_args)

    if quantization is not None:
        # for legacy models that don't have lm_head quant due to non-32 dims
        if "lm_head.scales" not in weights.keys():
            vocab_size = config["vocab_size"]
            extended_linear_class_predicate = (
                lambda layer: linear_class_predicate(layer)
                and layer.weight.shape[0] != vocab_size
            )
            nn.QuantizedLinear.quantize_module(
                model,
                **quantization,
                linear_class_predicate=extended_linear_class_predicate,
            )
        # for models that have lm_head quant
        else:
            nn.QuantizedLinear.quantize_module(
                model,
                **quantization,
                linear_class_predicate=linear_class_predicate,
            )

    model.load_weights(list(weights.items()))

    mx.eval(model.parameters())

    model.eval()
    return model


def load(
    path_or_hf_repo: str, tokenizer_config={}, adapter_file: str = None
) -> Tuple[nn.Module, PreTrainedTokenizer]:
    """
    Load the model and tokenizer from a given path or a huggingface repository.

    Args:
        model_path (Path): The path or the huggingface repository to load the model from.
        tokenizer_config (dict, optional): Configuration parameters specifically for the tokenizer.
            Defaults to an empty dictionary.
        adapter_file (str, optional): Path to the adapter file. If provided, applies LoRA layers to the model.
            Defaults to None.
    Returns:
        Tuple[nn.Module, PreTrainedTokenizer]: A tuple containing the loaded model and tokenizer.

    Raises:
        FileNotFoundError: If config file or safetensors are not found.
        ValueError: If model class or args class are not found.
    """
    model_path = get_model_path(path_or_hf_repo)

    model = load_model(model_path)
    if adapter_file is not None:
        model = apply_lora_layers(model, adapter_file)
        model.eval()

    tokenizer = AutoTokenizer.from_pretrained(model_path, **tokenizer_config)
    return model, tokenizer


def fetch_from_hub(
    model_path: Path,
) -> Tuple[Dict, dict, PreTrainedTokenizer]:
    model = load_model(model_path)

    config = AutoConfig.from_pretrained(model_path)
    tokenizer = AutoTokenizer.from_pretrained(model_path)

    return model, config.to_dict(), tokenizer


def make_shards(weights: dict, max_file_size_gb: int = MAX_FILE_SIZE_GB) -> list:
    """
    Splits the weights into smaller shards.

    Args:
        weights (dict): Model weights.
        max_file_size_gb (int): Maximum size of each shard in gigabytes.

    Returns:
        list: List of weight shards.
    """
    max_file_size_bytes = max_file_size_gb << 30
    shards = []
    shard, shard_size = {}, 0
    for k, v in weights.items():
        if shard_size + v.nbytes > max_file_size_bytes:
            shards.append(shard)
            shard, shard_size = {}, 0
        shard[k] = v
        shard_size += v.nbytes
    shards.append(shard)
    return shards


def upload_to_hub(path: str, upload_repo: str, hf_path: str):
    """
    Uploads the model to Hugging Face hub.

    Args:
        path (str): Local path to the model.
        upload_repo (str): Name of the HF repo to upload to.
        hf_path (str): Path to the original Hugging Face model.
    """
    import os

    from huggingface_hub import HfApi, ModelCard, logging

    card = ModelCard.load(hf_path)
    card.data.tags = ["mlx"] if card.data.tags is None else card.data.tags + ["mlx"]
    card.text = f"""
# {upload_repo}
This model was converted to MLX format from [`{hf_path}`]().
Refer to the [original model card](https://huggingface.co/{hf_path}) for more details on the model.
## Use with mlx

```bash
pip install mlx-lm
```

```python
from mlx_lm import load, generate

model, tokenizer = load("{upload_repo}")
response = generate(model, tokenizer, prompt="hello", verbose=True)
```
"""
    card.save(os.path.join(path, "README.md"))

    logging.set_verbosity_info()

    api = HfApi()
    api.create_repo(repo_id=upload_repo, exist_ok=True)
    api.upload_folder(
        folder_path=path,
        repo_id=upload_repo,
        repo_type="model",
    )


def save_weights(save_path: Union[str, Path], weights: Dict[str, Any]) -> None:
    """Save model weights into specified directory."""
    if isinstance(save_path, str):
        save_path = Path(save_path)
    save_path.mkdir(parents=True, exist_ok=True)

    shards = make_shards(weights)
    shards_count = len(shards)
    shard_file_format = (
        "model-{:05d}-of-{:05d}.safetensors"
        if shards_count > 1
        else "model.safetensors"
    )

    total_size = sum(v.nbytes for v in weights.values())
    index_data = {"metadata": {"total_size": total_size}, "weight_map": {}}

    for i, shard in enumerate(shards):
        shard_name = shard_file_format.format(i + 1, shards_count)
        shard_path = save_path / shard_name

        mx.save_safetensors(str(shard_path), shard)

        for weight_name in shard.keys():
            index_data["weight_map"][weight_name] = shard_name

    index_data["weight_map"] = {
        k: index_data["weight_map"][k] for k in sorted(index_data["weight_map"])
    }

    with open(save_path / "model.safetensors.index.json", "w") as f:
        json.dump(
            index_data,
            f,
            indent=4,
        )<|MERGE_RESOLUTION|>--- conflicted
+++ resolved
@@ -12,11 +12,8 @@
 from transformers import AutoConfig, AutoTokenizer, PreTrainedTokenizer
 
 # Local imports
-<<<<<<< HEAD
-from .models import llama, mixtral, phi2, plamo, qwen, qwen2, stablelm_epoch
-=======
+
 from .models import llama, mixtral, olmo, phi2, plamo, qwen, qwen2, stablelm_epoch
->>>>>>> aa7447ef
 from .tuner.utils import apply_lora_layers
 
 # Constants
@@ -28,10 +25,7 @@
     "stablelm_epoch": stablelm_epoch,
     "qwen": qwen,
     "plamo": plamo,
-<<<<<<< HEAD
-=======
     "olmo": olmo,
->>>>>>> aa7447ef
     "qwen2": qwen2,
 }
 LORA_SUPPORTED_MODELS = [
