--- conflicted
+++ resolved
@@ -231,11 +231,7 @@
         raise ValueError("Wrong number of layers in the prompt cache.")
 
     def _step(y):
-<<<<<<< HEAD
-        logits = model(y, cache=cache)
-=======
-        logits = model(y[None], cache=prompt_cache)
->>>>>>> b7373cb4
+        logits = model(y, cache=prompt_cache)
         logits = logits[:, -1, :]
 
         if logits_processor:
@@ -248,17 +244,10 @@
         y, logprobs = sample(logits)
         return y, logprobs
 
-<<<<<<< HEAD
     while y.shape[1] > prefill_step_size:
-        model(y[:, :prefill_step_size], cache=cache)
+        model(y[:, :prefill_step_size], cache=prompt_cache)
         mx.eval([c.state for c in cache])
         y = y[:, prefill_step_size:]
-=======
-    while y.size > prefill_step_size:
-        model(y[:prefill_step_size][None], cache=prompt_cache)
-        mx.eval([c.state for c in prompt_cache])
-        y = y[prefill_step_size:]
->>>>>>> b7373cb4
 
     y, logprobs = _step(y)
 
@@ -298,12 +287,7 @@
     detokenizer = tokenizer.detokenizer
 
     detokenizer.reset()
-<<<<<<< HEAD
-    for (token, _), n in zip(
-        generate_step(prompt_tokens[None], model, **kwargs),
-=======
-    for n, (token, _) in zip(
->>>>>>> b7373cb4
+    for _, (token, _) in zip(
         range(max_tokens),
         generate_step(prompt_tokens, model, **kwargs),
     ):
@@ -356,14 +340,9 @@
     tic = time.perf_counter()
     detokenizer.reset()
 
-<<<<<<< HEAD
-    for (token, logprobs), n in zip(
+    for n, (token, logprobs) in zip(
+        range(max_tokens),
         generate_step(prompt_tokens[None], model, **kwargs),
-=======
-    for n, (token, logprobs) in zip(
->>>>>>> b7373cb4
-        range(max_tokens),
-        generate_step(prompt_tokens, model, **kwargs),
     ):
         token = token.item()
         if n == 0:
