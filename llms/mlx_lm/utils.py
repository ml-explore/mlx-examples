import glob
import json
import logging
from pathlib import Path
from typing import Generator, Tuple

import mlx.core as mx
import mlx.nn as nn
from huggingface_hub import snapshot_download
from transformers import AutoTokenizer, PreTrainedTokenizer

# Local imports
<<<<<<< HEAD
from .models import llama, mixtral, phi2, plamo
=======
from .models import llama, mixtral, phi2, qwen
>>>>>>> a445ac28

# Constants
MODEL_MAPPING = {
    "llama": llama,
    "mistral": llama,  # mistral is compatible with llama
    "mixtral": mixtral,
    "phi": phi2,
<<<<<<< HEAD
    "plamo": plamo,
=======
    "qwen": qwen,
>>>>>>> a445ac28
}

linear_class_predicate = (
    lambda m: isinstance(m, nn.Linear)
    and m.weight.shape[0]
    != 8  # avoid quantizing gate layers, otherwise we have to re-quant and upload all the mixtral models
)


def _get_classes(config: dict):
    """
    Retrieve the model and model args classes based on the configuration.

    Args:
        config (dict): The model configuration.

    Returns:
        A tuple containing the Model class and the ModelArgs class.
    """
    model_type = config["model_type"]
    if model_type not in MODEL_MAPPING:
        msg = f"Model type {model_type} not supported."
        logging.error(msg)
        raise ValueError(msg)

    arch = MODEL_MAPPING[model_type]
    return arch.Model, arch.ModelArgs


def get_model_path(path_or_hf_repo: str) -> Path:
    """
    Ensures the model is available locally. If the path does not exist locally,
    it is downloaded from the Hugging Face Hub.

    Args:
        path_or_hf_repo (str): The local path or Hugging Face repository ID of the model.

    Returns:
        Path: The path to the model.
    """
    model_path = Path(path_or_hf_repo)
    if not model_path.exists():
        model_path = Path(
            snapshot_download(
                repo_id=path_or_hf_repo,
                allow_patterns=[
                    "*.json",
                    "*.safetensors",
                    "*.py",
                    "tokenizer.model",
                    "*.tiktoken",
                ],
            )
        )
    return model_path


def generate_step(
    prompt: mx.array, model: nn.Module, temp: float = 0.0
) -> Generator[mx.array, None, None]:
    """
    A generator producing text based on the given prompt from the model.

    Args:
        prompt (mx.array): The input prompt.
        model (nn.Module): The model to use for generation.
        temp (float): The temperature for sampling. If temp is 0, use max sampling.

    Yields:
        Generator[mx.array]: A generator producing one token per call.
    """

    def sample(logits: mx.array) -> mx.array:
        return (
            mx.argmax(logits, axis=-1)
            if temp == 0
            else mx.random.categorical(logits * (1 / temp))
        )

    y = prompt
    cache = None
    while True:
        logits, cache = model(y[None], cache=cache)
        logits = logits[:, -1, :]
        y = sample(logits)
        yield y


def generate(
    model: nn.Module,
    tokenizer: PreTrainedTokenizer,
    prompt: str,
    temp: float = 0.0,
    max_tokens: int = 100,
    verbose: bool = False,
) -> str:
    """
    Generate text from the model.

    Args:
       model (nn.Module): The language model.
       tokenizer (PreTrainedTokenizer): The tokenizer.
       prompt (str): The string prompt.
       temp (float): The temperature for sampling (default 0).
       max_tokens (int): The maximum number of tokens (default 100).
    """

    prompt = mx.array(tokenizer.encode(prompt))

    tokens = []
    skip = 0
    REPLACEMENT_CHAR = "\ufffd"

    for token, _ in zip(generate_step(prompt, model, temp), range(max_tokens)):
        if token == tokenizer.eos_token_id:
            break

        tokens.append(token.item())

        if verbose:
            s = tokenizer.decode(tokens)
            if REPLACEMENT_CHAR not in s:
                print(s[skip:], end="", flush=True)
                skip = len(s)

    tokens = tokenizer.decode(tokens).replace(REPLACEMENT_CHAR, "")
    if verbose:
        print(tokens[skip:], flush=True)
    return tokens


def load_model(model_path: Path) -> nn.Module:
    """
    Load and initialize the model from a given path.

    Args:
        model_path (Path): The path to load the model from.

    Returns:
        nn.Module: The loaded and initialized model.

    Raises:
        FileNotFoundError: If the weight files (.safetensors) are not found.
        ValueError: If the model class or args class are not found or cannot be instantiated.
    """
    try:
        with open(model_path / "config.json", "r") as f:
            config = json.load(f)
            quantization = config.get("quantization", None)
    except FileNotFoundError:
        logging.error(f"Config file not found in {model_path}")
        raise

    weight_files = glob.glob(str(model_path / "*.safetensors"))
    if not weight_files:
        logging.error(f"No safetensors found in {model_path}")
        raise FileNotFoundError(f"No safetensors found in {model_path}")

    weights = {}
    for wf in weight_files:
        weights.update(mx.load(wf))

    model_class, model_args_class = _get_classes(config=config)
    if hasattr(model_class, "sanitize"):
        weights = model_class.sanitize(weights)

    model_args = model_args_class.from_dict(config)
    model = model_class(model_args)

    if quantization is not None:
        nn.QuantizedLinear.quantize_module(
            model,
            **quantization,
            linear_class_predicate=linear_class_predicate,
        )

    model.load_weights(list(weights.items()))

    mx.eval(model.parameters())

    return model


def load(
    path_or_hf_repo: str, tokenizer_config={}
) -> Tuple[nn.Module, PreTrainedTokenizer]:
    """
    Load the model from a given path or a huggingface repository.

    Args:
        model_path (Path): The path or the huggingface repository to load the model from.
        tokenizer_config (dict, optional): Configuration parameters specifically for the tokenizer.
            Defaults to an empty dictionary.
    Returns:
        nn.Module: The loaded model.

    Raises:
        FileNotFoundError: If config file or safetensors are not found.
        ValueError: If model class or args class are not found.
    """
    model_path = get_model_path(path_or_hf_repo)

    model = load_model(model_path)
    tokenizer = AutoTokenizer.from_pretrained(model_path, **tokenizer_config)
    return model, tokenizer<|MERGE_RESOLUTION|>--- conflicted
+++ resolved
@@ -10,11 +10,7 @@
 from transformers import AutoTokenizer, PreTrainedTokenizer
 
 # Local imports
-<<<<<<< HEAD
-from .models import llama, mixtral, phi2, plamo
-=======
-from .models import llama, mixtral, phi2, qwen
->>>>>>> a445ac28
+from .models import llama, mixtral, phi2, qwen, plamo
 
 # Constants
 MODEL_MAPPING = {
@@ -22,11 +18,8 @@
     "mistral": llama,  # mistral is compatible with llama
     "mixtral": mixtral,
     "phi": phi2,
-<<<<<<< HEAD
+    "qwen": qwen,
     "plamo": plamo,
-=======
-    "qwen": qwen,
->>>>>>> a445ac28
 }
 
 linear_class_predicate = (
